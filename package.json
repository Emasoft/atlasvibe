{
  "name": "flojoy-desktop",
  "version": "0.1.0",
  "private": true,
  "homepage": "./",
  "author": "Jack Parmer <jack.parmer@proton.me>",
  "main": "electron/main.js",
  "dependencies": {
    "@emotion/react": "^11.10.5",
    "@mantine/core": "^5.10.4",
    "@mantine/hooks": "^5.10.4",
    "@tabler/icons": "^1.71.0",
    "@tisoap/react-flow-smart-edge": "^3.0.0",
    "cors": "^2.8.5",
    "express": "^4.17.3",
    "http-proxy-middleware": "^2.0.6",
    "immer": "^9.0.19",
    "ioredis": "^4.28.5",
    "jotai": "^2.0.2",
    "jotai-immer": "^0.2.0",
    "js-yaml": "^4.1.0",
    "just-clone": "^6.0.1",
    "localforage": "^1.10.0",
    "module": "^1.2.5",
    "plotly.js": "^2.17.0",
    "rc-slider": "^9.7.5",
    "react": "^17.0.2",
    "react-dom": "^17.0.2",
    "react-grid-layout": "^1.3.4",
    "react-modal": "^3.14.4",
    "react-plotly.js": "^2.6.0",
    "react-resizable": "^3.0.4",
    "react-scripts": "5.0.0",
    "react-select": "^5.3.0",
    "react-switch": "^7.0.0",
    "react-syntax-highlighter": "^15.5.0",
    "react-tabs": "^3.2.3",
    "react-use": "^17.4.0",
    "reactflow": "^11.4.2",
    "redis": "^4.0.4",
    "socket.io": "^4.5.1",
    "socket.io-client": "^4.5.1",
    "styled-components": "^5.3.3",
    "upath": "^2.0.1",
    "use-file-picker": "^1.4.2",
    "uuid": "^8.3.2",
    "vite-plugin-environment": "^1.1.3",
    "wait-on": "^6.0.1",
    "web-vitals": "^2.1.4"
  },
  "scripts": {
<<<<<<< HEAD
    "start": "vite",
    "build": "vite build",
=======
    "start": "react-app-rewired start",
    "build": "react-app-rewired build",
    "backend": "python manage.py runserver",
    "rq-watch": "OBJC_DISABLE_INITIALIZE_FORK_SAFETY=YES rq worker flojoy-watch",
    "rq-flojoy": "cd PYTHON && OBJC_DISABLE_INITIALIZE_FORK_SAFETY=YES rq worker flojoy",
    "start-project": "concurrently \"npm run start\" \"npm run backend\" \"npm run rq-watch\" \"npm run rq-flojoy\"",
>>>>>>> 9af7358c
    "e2e": "CI=true node_modules/.bin/cypress run --headed --browser chrome",
    "cypress": "cypress open",
    "electron-dev": "electron .",
    "electron-package": "npm run build && electron-builder build --publish always -mwl",
    "electron-package:win": "electron-builder build --win --publish always",
    "electron-package:linux": "electron-builder build --linux --publish always",
    "electron-package:mac": "electron-builder build --mac --publish always",
    "electron-publish": "electron-builder build --publish always -mwl",
    "test": "CI=true node_modules/.bin/jest",
    "test:watch": "jest --watch --coverage",
    "test:dev": "node_modules/.bin/jest"
  },
  "build": {
    "appId": "io.flojoy.desktop",
    "productName": "Flojoy-Desktop",
    "asar": true,
    "icon": "electron/assets/favicon.ico",
    "files": [
      "build/**/*",
      "electron/**/*",
      "package.json"
    ],
    "extraResources": [
      {
        "from": "docker-compose-prod.yml",
        "to": "docker-compose-prod.yml"
      }
    ],
    "mac": {
      "icon": "electron/assets/favicon.icns",
      "target": [
        "dmg"
      ],
      "darkModeSupport": true
    },
    "linux": {
      "icon": "electron/assets/favicon.icns",
      "target": [
        "deb",
        "tar.gz"
      ]
    },
    "win": {
      "icon": "electron/assets/favicon.ico",
      "target": [
        "portable"
      ]
    },
    "extraMetadata": {
      "main": "electron/main.js"
    },
    "extends": null
  },
  "browserslist": {
    "production": [
      ">0.2%",
      "not dead",
      "not op_mini all"
    ],
    "development": [
      "last 1 chrome version",
      "last 1 firefox version",
      "last 1 safari version"
    ]
  },
  "devDependencies": {
    "@cypress/snapshot": "^2.1.7",
    "@testing-library/jest-dom": "^5.16.5",
    "@testing-library/react": "^12.1.5",
    "@testing-library/react-hooks": "^8.0.1",
    "@testing-library/user-event": "^13.5.0",
    "@types/file-saver": "^2.0.5",
    "@types/node": "^18.0.0",
    "@types/react": "^17.0.2",
    "@types/react-dom": "^17.0.2",
    "@types/react-grid-layout": "^1.3.2",
    "@types/react-modal": "^3.13.1",
    "@types/react-plotly.js": "^2.5.2",
    "@types/styled-components": "^5.1.26",
    "@types/testing-library__jest-dom": "^5.14.5",
    "@types/uuid": "^8.3.4",
<<<<<<< HEAD
    "@vitejs/plugin-react-swc": "^3.3.0",
    "concurrently": "^7.4.0",
=======
    "concurrently": "^7.6.0",
>>>>>>> 9af7358c
    "cypress": "^12.7.0",
    "dotenv": "^16.0.3",
    "electron": "^21.0.1",
    "electron-builder": "23.0.2",
    "eslint-plugin-cypress": "^2.12.1",
    "jest": "^29.4.3",
    "jest-environment-jsdom": "^29.4.3",
    "react-dial-knob": "^1.3.0",
    "react-error-boundary": "^4.0.1",
    "ts-jest": "^29.0.5",
    "ts-node": "^10.9.1",
    "tsconfig-paths-webpack-plugin": "^4.0.0",
    "typescript": "^4.9.3",
    "vite": "^4.3.4"
  }
}<|MERGE_RESOLUTION|>--- conflicted
+++ resolved
@@ -49,17 +49,12 @@
     "web-vitals": "^2.1.4"
   },
   "scripts": {
-<<<<<<< HEAD
     "start": "vite",
     "build": "vite build",
-=======
-    "start": "react-app-rewired start",
-    "build": "react-app-rewired build",
     "backend": "python manage.py runserver",
     "rq-watch": "OBJC_DISABLE_INITIALIZE_FORK_SAFETY=YES rq worker flojoy-watch",
     "rq-flojoy": "cd PYTHON && OBJC_DISABLE_INITIALIZE_FORK_SAFETY=YES rq worker flojoy",
     "start-project": "concurrently \"npm run start\" \"npm run backend\" \"npm run rq-watch\" \"npm run rq-flojoy\"",
->>>>>>> 9af7358c
     "e2e": "CI=true node_modules/.bin/cypress run --headed --browser chrome",
     "cypress": "cypress open",
     "electron-dev": "electron .",
@@ -141,12 +136,8 @@
     "@types/styled-components": "^5.1.26",
     "@types/testing-library__jest-dom": "^5.14.5",
     "@types/uuid": "^8.3.4",
-<<<<<<< HEAD
     "@vitejs/plugin-react-swc": "^3.3.0",
-    "concurrently": "^7.4.0",
-=======
     "concurrently": "^7.6.0",
->>>>>>> 9af7358c
     "cypress": "^12.7.0",
     "dotenv": "^16.0.3",
     "electron": "^21.0.1",
