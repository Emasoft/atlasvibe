{
  "name": "flojoy-desktop",
  "version": "0.1.0",
  "private": true,
  "homepage": "./",
  "author": "Jack Parmer <jack.parmer@proton.me>",
  "main": "electron/main.js",
  "dependencies": {
    "@applitools/eyes-cypress": "^3.32.2",
    "@mantine/core": "^6.0.9",
    "@mantine/hooks": "^6.0.9",
    "@mantine/notifications": "^6.0.11",
    "@tabler/icons-react": "^2.17.0",
    "@tisoap/react-flow-smart-edge": "^3.0.0",
    "cors": "^2.8.5",
    "express": "^4.18.2",
    "http-proxy-middleware": "^2.0.6",
    "immer": "^10.0.1",
    "ioredis": "^5.3.2",
    "jotai": "^2.0.4",
    "jotai-immer": "^0.2.0",
    "js-yaml": "^4.1.0",
    "just-clone": "^6.2.0",
    "localforage": "^1.10.0",
<<<<<<< HEAD
    "mixpanel-browser": "^2.47.0",
    "plotly.js": "^2.22.0",
=======
    "plotly.js-dist-min": "^2.23.2",
>>>>>>> 70c83de6
    "rc-slider": "^10.1.1",
    "react": "^18.2.0",
    "react-dial-knob": "file:./bauhaus/react-dial-knob-1.3.0.tgz",
    "react-dom": "^18.2.0",
    "react-draggable": "^4.4.5",
    "react-grid-layout": "^1.3.4",
    "react-modal": "^3.16.1",
    "react-plotly.js": "^2.6.0",
    "react-router-dom": "^6.11.1",
    "react-select": "^5.7.2",
    "react-switch": "^7.0.0",
    "react-syntax-highlighter": "^15.5.0",
    "react-tabs": "^6.0.1",
    "react-use": "^17.4.0",
    "reactflow": "^11.7.0",
    "redis": "^4.6.6",
    "styled-components": "^5.3.10",
    "upath": "^2.0.1",
    "use-file-picker": "^1.6.1",
    "uuid": "^9.0.0",
    "vite-plugin-environment": "^1.1.3",
    "zod": "^3.21.4"
  },
  "scripts": {
    "start": "vite",
    "build": "vite build",
    "backend": "python3 manage.py runserver",
    "bundle-plotly": "cd node_modules/plotly.js && npm i && npm run custom-bundle -- --traces scatter,scatter3d,surface,table,histogram,image,bar",
    "rq-watch": "OBJC_DISABLE_INITIALIZE_FORK_SAFETY=YES rq worker flojoy-watch",
    "rq-flojoy": "cd PYTHON && OBJC_DISABLE_INITIALIZE_FORK_SAFETY=YES rq worker flojoy",
    "start-project": "concurrently --prefix \"[{time}-{name}]\" -n \"React,Django,RQ-watch,RQ-flojoy\" -c auto  \"npm:start\" \"npm:backend\" \"npm:rq-watch\" \"npm:rq-flojoy\"",
    "start-project:ci": "CI=true concurrently --prefix \"[{time}-{name}]\" -n \"React,Django,RQ-watch,RQ-flojoy\" -c auto  \"npm:start\" \"npm:backend\" \"npm:rq-watch\" \"npm:rq-flojoy\"",
    "format": "npx prettier --write . && black . --extend-exclude '/(node_modules)/'",
    "check": "npx prettier --check . && black . --extend-exclude '/(node_modules)/' --check",
    "e2e": "CI=true node_modules/.bin/cypress run --browser chrome",
    "cypress": "node_modules/.bin/cypress open",
    "electron-dev": "electron .",
    "electron-package": "npm run build && electron-builder build --publish always -mwl",
    "electron-package:win": "electron-builder build --win --publish always",
    "electron-package:linux": "electron-builder build --linux --publish always",
    "electron-package:mac": "electron-builder build --mac --publish always",
    "electron-publish": "electron-builder build --publish always -mwl",
    "test": "CI=true node_modules/.bin/jest",
    "test:watch": "node_modules/.bin/jest --watch --coverage",
    "test:dev": "node_modules/.bin/jest --updateSnapshot",
    "update-submodule": "git submodule update --remote --recursive"
  },
  "build": {
    "appId": "io.flojoy.desktop",
    "productName": "Flojoy-Desktop",
    "asar": true,
    "icon": "electron/assets/favicon.ico",
    "files": [
      "build/**/*",
      "electron/**/*",
      "package.json"
    ],
    "extraResources": [
      {
        "from": "docker-compose-prod.yml",
        "to": "docker-compose-prod.yml"
      }
    ],
    "mac": {
      "icon": "electron/assets/favicon.icns",
      "target": [
        "dmg"
      ],
      "darkModeSupport": true
    },
    "linux": {
      "icon": "electron/assets/favicon.icns",
      "target": [
        "deb",
        "tar.gz"
      ]
    },
    "win": {
      "icon": "electron/assets/favicon.ico",
      "target": [
        "portable"
      ]
    },
    "extraMetadata": {
      "main": "electron/main.js"
    },
    "extends": null
  },
  "browserslist": {
    "production": [
      ">0.2%",
      "not dead",
      "not op_mini all"
    ],
    "development": [
      "last 1 chrome version",
      "last 1 firefox version",
      "last 1 safari version"
    ]
  },
  "devDependencies": {
    "@testing-library/jest-dom": "^5.16.5",
    "@testing-library/react": "^14.0.0",
    "@testing-library/user-event": "^14.4.3",
    "@types/file-saver": "^2.0.5",
    "@types/node": "^18.16.3",
    "@types/react": "^18.2.0",
    "@types/react-dom": "^18.2.1",
    "@types/react-grid-layout": "^1.3.2",
    "@types/react-modal": "^3.16.0",
    "@types/react-plotly.js": "^2.6.0",
    "@types/styled-components": "^5.1.26",
    "@types/testing-library__jest-dom": "^5.14.5",
    "@types/uuid": "^9.0.1",
    "@types/wicg-file-system-access": "^2020.9.6",
    "@typescript-eslint/eslint-plugin": "^5.59.6",
    "@typescript-eslint/parser": "^5.59.6",
    "@vitejs/plugin-react-swc": "^3.3.0",
    "concurrently": "^8.0.1",
    "cypress": "^12.11.0",
    "dotenv": "^16.0.3",
    "electron": "^24.1.3",
    "electron-builder": "^24.4.0",
    "eslint": "^8.40.0",
    "eslint-plugin-react": "^7.32.2",
    "jest": "^29.5.0",
    "jest-environment-jsdom": "^29.5.0",
    "prettier": "2.8.8",
    "ts-jest": "^29.1.0",
    "ts-node": "^10.9.1",
    "tsconfig-paths-webpack-plugin": "^4.0.1",
    "typescript": "^4.9.5",
    "vite": "^4.3.4",
    "vite-plugin-eslint": "^1.8.1"
  }
}<|MERGE_RESOLUTION|>--- conflicted
+++ resolved
@@ -22,12 +22,8 @@
     "js-yaml": "^4.1.0",
     "just-clone": "^6.2.0",
     "localforage": "^1.10.0",
-<<<<<<< HEAD
     "mixpanel-browser": "^2.47.0",
-    "plotly.js": "^2.22.0",
-=======
     "plotly.js-dist-min": "^2.23.2",
->>>>>>> 70c83de6
     "rc-slider": "^10.1.1",
     "react": "^18.2.0",
     "react-dial-knob": "file:./bauhaus/react-dial-knob-1.3.0.tgz",
