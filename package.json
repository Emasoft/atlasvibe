{
  "name": "flojoy-desktop",
  "version": "0.1.0",
  "private": true,
  "homepage": "./",
  "author": "Jack Parmer <jack.parmer@proton.me>",
  "main": "electron/main.js",
  "dependencies": {
    "@mantine/core": "^6.0.9",
    "@tabler/icons-react": "^2.17.0",
    "@tisoap/react-flow-smart-edge": "^3.0.0",
    "cors": "^2.8.5",
    "express": "^4.18.2",
    "http-proxy-middleware": "^2.0.6",
    "immer": "^10.0.1",
    "ioredis": "^5.3.2",
    "jotai": "^2.0.4",
    "jotai-immer": "^0.2.0",
    "js-yaml": "^4.1.0",
    "just-clone": "^6.2.0",
    "localforage": "^1.10.0",
    "plotly.js": "^2.22.0",
    "rc-slider": "^10.1.1",
    "react": "^18.2.0",
    "react-dom": "^18.2.0",
    "react-dial-knob": "file:./bauhaus/react-dial-knob-1.3.0.tgz",
    "react-grid-layout": "^1.3.4",
    "react-modal": "^3.16.1",
    "react-plotly.js": "^2.6.0",
    "react-select": "^5.7.2",
    "react-switch": "^7.0.0",
    "react-syntax-highlighter": "^15.5.0",
    "react-tabs": "^6.0.1",
    "react-use": "^17.4.0",
    "reactflow": "^11.7.0",
    "redis": "^4.6.6",
    "styled-components": "^5.3.10",
    "upath": "^2.0.1",
    "use-file-picker": "^1.6.1",
    "uuid": "^9.0.0",
    "vite-plugin-environment": "^1.1.3"
  },
  "scripts": {
    "start": "vite",
    "build": "vite build",
    "backend": "python3 manage.py runserver",
    "rq-watch": "OBJC_DISABLE_INITIALIZE_FORK_SAFETY=YES rq worker flojoy-watch",
    "rq-flojoy": "cd PYTHON && OBJC_DISABLE_INITIALIZE_FORK_SAFETY=YES rq worker flojoy",
<<<<<<< HEAD
    "start-project": "concurrently --prefix \"[{time}-{name}]\" -n \"React,Django,RQ-watch,RQ-flojoy\" -c auto  \"npm:start\" \"npm:backend\" \"npm:rq-watch\" \"npm:rq-flojoy\"",
=======
    "start-project": "concurrently \"npm run start\" \"npm run backend\" \"npm run rq-watch\" \"npm run rq-flojoy\"",
    "start-project:ci":"CI=true concurrently \"npm run start\" \"npm run backend\" \"npm run rq-watch\" \"npm run rq-flojoy\"",
>>>>>>> 9df17fc6
    "format": "npx prettier --write . && black . --extend-exclude '/(node_modules)/'",
    "check": "npx prettier --check . && black . --extend-exclude '/(node_modules)/' --check",
    "e2e": "CI=true node_modules/.bin/cypress run --browser chrome",
    "cypress": "node_modules/.bin/cypress open",
    "electron-dev": "electron .",
    "electron-package": "npm run build && electron-builder build --publish always -mwl",
    "electron-package:win": "electron-builder build --win --publish always",
    "electron-package:linux": "electron-builder build --linux --publish always",
    "electron-package:mac": "electron-builder build --mac --publish always",
    "electron-publish": "electron-builder build --publish always -mwl",
    "test": "CI=true node_modules/.bin/jest",
    "test:watch": "jest --watch --coverage",
    "test:dev": "node_modules/.bin/jest"
  },
  "build": {
    "appId": "io.flojoy.desktop",
    "productName": "Flojoy-Desktop",
    "asar": true,
    "icon": "electron/assets/favicon.ico",
    "files": [
      "build/**/*",
      "electron/**/*",
      "package.json"
    ],
    "extraResources": [
      {
        "from": "docker-compose-prod.yml",
        "to": "docker-compose-prod.yml"
      }
    ],
    "mac": {
      "icon": "electron/assets/favicon.icns",
      "target": [
        "dmg"
      ],
      "darkModeSupport": true
    },
    "linux": {
      "icon": "electron/assets/favicon.icns",
      "target": [
        "deb",
        "tar.gz"
      ]
    },
    "win": {
      "icon": "electron/assets/favicon.ico",
      "target": [
        "portable"
      ]
    },
    "extraMetadata": {
      "main": "electron/main.js"
    },
    "extends": null
  },
  "browserslist": {
    "production": [
      ">0.2%",
      "not dead",
      "not op_mini all"
    ],
    "development": [
      "last 1 chrome version",
      "last 1 firefox version",
      "last 1 safari version"
    ]
  },
  "devDependencies": {
    "@cypress/snapshot": "^2.1.7",
    "@testing-library/jest-dom": "^5.16.5",
    "@testing-library/react": "^14.0.0",
    "@testing-library/user-event": "^14.4.3",
    "@types/file-saver": "^2.0.5",
    "@types/node": "^18.16.3",
    "@types/react": "^18.2.0",
    "@types/react-dom": "^18.2.1",
    "@types/react-grid-layout": "^1.3.2",
    "@types/react-modal": "^3.16.0",
    "@types/react-plotly.js": "^2.6.0",
    "@types/styled-components": "^5.1.26",
    "@types/testing-library__jest-dom": "^5.14.5",
    "@types/uuid": "^9.0.1",
    "@vitejs/plugin-react-swc": "^3.3.0",
    "concurrently": "^8.0.1",
    "cypress": "^12.11.0",
    "dotenv": "^16.0.3",
    "electron": "^24.1.3",
    "electron-builder": "^23.6.0",
    "eslint-plugin-cypress": "^2.13.3",
    "jest": "^29.5.0",
    "jest-environment-jsdom": "^29.5.0",
    "prettier": "2.8.8",
    "ts-jest": "^29.1.0",
    "ts-node": "^10.9.1",
    "tsconfig-paths-webpack-plugin": "^4.0.1",
    "typescript": "^4.9.5",
    "vite": "^4.3.4"
  }
}<|MERGE_RESOLUTION|>--- conflicted
+++ resolved
@@ -46,12 +46,8 @@
     "backend": "python3 manage.py runserver",
     "rq-watch": "OBJC_DISABLE_INITIALIZE_FORK_SAFETY=YES rq worker flojoy-watch",
     "rq-flojoy": "cd PYTHON && OBJC_DISABLE_INITIALIZE_FORK_SAFETY=YES rq worker flojoy",
-<<<<<<< HEAD
     "start-project": "concurrently --prefix \"[{time}-{name}]\" -n \"React,Django,RQ-watch,RQ-flojoy\" -c auto  \"npm:start\" \"npm:backend\" \"npm:rq-watch\" \"npm:rq-flojoy\"",
-=======
-    "start-project": "concurrently \"npm run start\" \"npm run backend\" \"npm run rq-watch\" \"npm run rq-flojoy\"",
-    "start-project:ci":"CI=true concurrently \"npm run start\" \"npm run backend\" \"npm run rq-watch\" \"npm run rq-flojoy\"",
->>>>>>> 9df17fc6
+    "start-project:ci": "CI=true concurrently --prefix \"[{time}-{name}]\" -n \"React,Django,RQ-watch,RQ-flojoy\" -c auto  \"npm:start\" \"npm:backend\" \"npm:rq-watch\" \"npm:rq-flojoy\"",
     "format": "npx prettier --write . && black . --extend-exclude '/(node_modules)/'",
     "check": "npx prettier --check . && black . --extend-exclude '/(node_modules)/' --check",
     "e2e": "CI=true node_modules/.bin/cypress run --browser chrome",
