--- conflicted
+++ resolved
@@ -1,9 +1,6 @@
 from django.contrib import admin
 from django.urls import path
 
-<<<<<<< HEAD
-from .views import run_flow_chart, worker_response, cancel_flow_chart
-=======
 from .views import (
     run_flow_chart,
     worker_response,
@@ -11,7 +8,6 @@
     set_user_api_key,
     set_s3_key,
 )
->>>>>>> 6c2f949c
 
 
 urlpatterns = [
@@ -19,9 +15,6 @@
     path("wfc", run_flow_chart),
     path("worker_response", worker_response),
     path("cancel_fc", cancel_flow_chart),
-<<<<<<< HEAD
-=======
     path("api/set-api", set_user_api_key),
     path("s3/set-s3-key", set_s3_key),
->>>>>>> 6c2f949c
 ]