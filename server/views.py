--- conflicted
+++ resolved
@@ -5,10 +5,7 @@
 import yaml
 from rest_framework.decorators import api_view
 from rest_framework.response import Response
-<<<<<<< HEAD
-=======
 from flojoy.utils import set_frontier_api_key, set_frontier_s3_key
->>>>>>> 6c2f949c
 
 sys.path.insert(0, os.path.abspath("PYTHON"))
 from .services.pre_job_service import prepare_jobs
@@ -75,8 +72,6 @@
     response = {
         "success": True,
     }
-<<<<<<< HEAD
-=======
     return Response(response, status=200)
 
 
@@ -106,5 +101,4 @@
         "secretKey": secret_key,
     }
 
->>>>>>> 6c2f949c
     return Response(response, status=200)