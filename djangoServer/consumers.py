import yaml
import redis
from django.conf import settings
from channels.generic.websocket import WebsocketConsumer
import uuid
import json
<<<<<<< HEAD
from asgiref.sync import async_to_sync
=======
import os
import uptime
>>>>>>> 05614962

REDIS_HOST = os.environ.get('REDIS_HOST', 'localhost')
REDIS_PORT = os.environ.get('REDIS_PORT', 6379)
# Connect to our Redis instance
redis_instance = redis.StrictRedis(host=REDIS_HOST,
                                   port=REDIS_PORT, db=0, decode_responses=True)

STATUS_CODES = yaml.load(open('STATUS_CODES.yml', 'r'), Loader=yaml.Loader)
lastSysStatus = ""


class FlojoyConsumer(WebsocketConsumer):
    socketId = ''

    def connect(self):
        self.accept()
        self.room_group_name = 'flojoy'
        async_to_sync(self.channel_layer.group_add)(
            self.room_group_name,
            self.channel_name
        )
        id = uuid.uuid1().__str__()
        while redis_instance.get(id) is not None:
            id = uuid.uuid1().__str__()
        self.socketId = id
        self.send(json.dumps({
            'type': 'connection_established',
            'msg': 'You are now connected to flojoy servers',
            'socketId': self.socketId,
            'SYSTEM_STATUS': STATUS_CODES['STANDBY']
        }))
        
    def send_message(self, text):
        self.send(text)
        return

    def worker_response(self, event):
        if(event['jobsetId'] == self.socketId):
            self.send(json.dumps(event))<|MERGE_RESOLUTION|>--- conflicted
+++ resolved
@@ -4,12 +4,8 @@
 from channels.generic.websocket import WebsocketConsumer
 import uuid
 import json
-<<<<<<< HEAD
+import os
 from asgiref.sync import async_to_sync
-=======
-import os
-import uptime
->>>>>>> 05614962
 
 REDIS_HOST = os.environ.get('REDIS_HOST', 'localhost')
 REDIS_PORT = os.environ.get('REDIS_PORT', 6379)
@@ -41,10 +37,6 @@
             'socketId': self.socketId,
             'SYSTEM_STATUS': STATUS_CODES['STANDBY']
         }))
-        
-    def send_message(self, text):
-        self.send(text)
-        return
 
     def worker_response(self, event):
         if(event['jobsetId'] == self.socketId):
