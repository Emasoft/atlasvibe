--- conflicted
+++ resolved
@@ -1,23 +1,4 @@
-<<<<<<< HEAD
-export const FUNCTION_PARAMETERS = {
-    SINE: {
-        frequency: {type: 'float', default: '1'},
-        offset: {type: 'float', default: '0'},
-        amplitude: {type: 'float', default: '1'},
-        waveform: {type: 'select', options: ["sine", "square", "triangle", "sawtooth"], default: 'sine'},
-    },
-    LINSPACE: {
-        start: {type: 'float', default: '10'},
-        end: {type: 'float', default: '0'},
-        step: {type: 'float', default: '100'},
-    }, 
-    CONSTANT:{
-        constant: {
-            type: 'float', default:'3'
-        }
-    }
-};
-=======
+
 import manifests from '../../data/manifests-latest.json'
 
 export const FUNCTION_PARAMETERS = manifests.parameters
@@ -38,5 +19,4 @@
 //             type: 'float', default:'3'
 //         }
 //     }
-// };
->>>>>>> 987a4246
+// };