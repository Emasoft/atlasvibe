interface WebSocketServerProps {
  url: string;
  pingResponse: any;
  heartbeatResponse: any;
  runningNode: any;
  failedNode: any;
  failureReason: any;
  socketId: any;
<<<<<<< HEAD
=======
}

enum ResponseEnum {
  systemStatus = "SYSTEM_STATUS",
  nodeResults = "NODE_RESULTS",
  runningNode = "RUNNING_NODE",
  failedNodes = "FAILED_NODES",
>>>>>>> ff51d120
}
export class WebSocketServer {
  private server: WebSocket;
  private pingResponse: any;
  private heartbeatResponse: any;
  private runningNode: any;
  private failedNode: any;
  private failureReason: any;
  private socketId: any;
  constructor({
    url,
    pingResponse,
    heartbeatResponse,
    runningNode,
    failedNode,
    failureReason,
    socketId,
  }: WebSocketServerProps) {
    this.pingResponse = pingResponse;
    this.heartbeatResponse = heartbeatResponse;
    this.runningNode = runningNode;
    this.failedNode = failedNode;
    this.failureReason = failureReason;
    this.socketId = socketId;
    this.server = new WebSocket(url);
    this.init();
  }
  init() {
    this.server.onmessage = (ev) => {
      const data = JSON.parse(ev.data);
      // console.log("data received: ", data.type === "heartbeat_response");
      switch (data.type) {
        case "worker_response":
          if (ResponseEnum.systemStatus in data) {
            this.pingResponse(data[ResponseEnum.systemStatus]);
            if (
              data[ResponseEnum.systemStatus] ===
              "🤙 python script run successful"
            ) {
              this.pingResponse("🐢 awaiting a new job");
            }
<<<<<<< HEAD
            if (this.runningNode) {
              this.runningNode(data.running);
            }
            const parseIo = data.io.map((e: string) => JSON.parse(e));
            this.heartbeatResponse({ ...data, io: parseIo });
            this.server.send(
              JSON.stringify({
                type: "heartbeat_received",
              })
            );
          }
          break;
        case "ping_response":
          if (this.failureReason) {
            this.failureReason(data.failureReason);
=======
>>>>>>> ff51d120
          }
          if (ResponseEnum.nodeResults in data) {
            this.heartbeatResponse((prev: any) => ({
              io: [...prev.io, data[ResponseEnum.nodeResults]],
            }));
          }
          if (ResponseEnum.runningNode in data) {
            this.runningNode(data[ResponseEnum.runningNode]);
          }
          if (ResponseEnum.failedNodes in data) {
            this.failedNode(data[ResponseEnum.failedNodes]);
          }
          break;
        case "connection_established":
          if (this.socketId) {
            this.socketId(data.socketId);
          }
<<<<<<< HEAD
          if (this.pingResponse) {
            this.pingResponse(data.msg);
=======
          if (ResponseEnum.systemStatus in data) {
            this.pingResponse(data[ResponseEnum.systemStatus]);
>>>>>>> ff51d120
          }
          break;

        default:
          console.log(" default data type: ", data);
          break;
      }
    };
  }
  disconnect() {
    this.server.close(0);
  }
  emit(data: string) {
    this.server.send(
      JSON.stringify({
        type: data,
      })
    );
  }
  isConnected() {
    return this.server.readyState;
  }
}<|MERGE_RESOLUTION|>--- conflicted
+++ resolved
@@ -6,8 +6,6 @@
   failedNode: any;
   failureReason: any;
   socketId: any;
-<<<<<<< HEAD
-=======
 }
 
 enum ResponseEnum {
@@ -15,7 +13,6 @@
   nodeResults = "NODE_RESULTS",
   runningNode = "RUNNING_NODE",
   failedNodes = "FAILED_NODES",
->>>>>>> ff51d120
 }
 export class WebSocketServer {
   private server: WebSocket;
@@ -57,24 +54,6 @@
             ) {
               this.pingResponse("🐢 awaiting a new job");
             }
-<<<<<<< HEAD
-            if (this.runningNode) {
-              this.runningNode(data.running);
-            }
-            const parseIo = data.io.map((e: string) => JSON.parse(e));
-            this.heartbeatResponse({ ...data, io: parseIo });
-            this.server.send(
-              JSON.stringify({
-                type: "heartbeat_received",
-              })
-            );
-          }
-          break;
-        case "ping_response":
-          if (this.failureReason) {
-            this.failureReason(data.failureReason);
-=======
->>>>>>> ff51d120
           }
           if (ResponseEnum.nodeResults in data) {
             this.heartbeatResponse((prev: any) => ({
@@ -92,16 +71,10 @@
           if (this.socketId) {
             this.socketId(data.socketId);
           }
-<<<<<<< HEAD
-          if (this.pingResponse) {
-            this.pingResponse(data.msg);
-=======
           if (ResponseEnum.systemStatus in data) {
             this.pingResponse(data[ResponseEnum.systemStatus]);
->>>>>>> ff51d120
           }
           break;
-
         default:
           console.log(" default data type: ", data);
           break;
