--- conflicted
+++ resolved
@@ -47,10 +47,7 @@
   init() {
     this.server.onmessage = (ev) => {
       const data = JSON.parse(ev.data);
-<<<<<<< HEAD
-=======
       console.log('New WebScoket Message:', data);
->>>>>>> c8c12cbd
       switch (data.type) {
         case "worker_response":
           if (ResponseEnum.systemStatus in data) {
