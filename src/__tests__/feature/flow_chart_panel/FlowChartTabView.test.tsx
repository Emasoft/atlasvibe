--- conflicted
+++ resolved
@@ -1,5 +1,4 @@
 import { renderWithTheme } from "@src/__tests__/__utils__/utils";
-import FlowChartKeyboardShortcuts from "@src/feature/flow_chart_panel/FlowChartKeyboardShortcuts";
 import FlowChartTab from "@src/feature/flow_chart_panel/FlowChartTabView";
 
 class ResizeObserver {
@@ -8,8 +7,6 @@
 }
 
 class IntersectionObserver {
-  constructor() {}
-
   observe() {
     return null;
   }
@@ -86,19 +83,7 @@
 jest.mock("@src/hooks/useControlsState");
 jest.mock("@src/hooks/useSocket");
 
-<<<<<<< HEAD
 jest.mock("@src/utils/ManifestLoader");
-=======
-jest.mock("@src/utils/ManifestLoader", () => {
-  return {
-    CMND_TREE: { title: "ROOT", child: [] },
-    CMND_MANIFEST_MAP: {},
-    FUNCTION_PARAMETERS: {},
-    getManifestCmdsMap: jest.fn(),
-    getManifestParams: jest.fn(),
-  };
-});
->>>>>>> 4c3b8231
 
 jest.mock("react-router-dom");
 
