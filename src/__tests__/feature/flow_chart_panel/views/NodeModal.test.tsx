import NodeModal from "@src/feature/flow_chart_panel/views/NodeModal";
import { NodeModalProps } from "@src/feature/flow_chart_panel/types/NodeModalProps";
import { renderWithTheme } from "@src/__tests__/__utils__/utils";

const props: NodeModalProps = {
  modalIsOpen: false,
  afterOpenModal: jest.fn(),
  closeModal: jest.fn(),
  modalStyles: {},
  nodeLabel: "test",
  nodeType: "test",
  nd: {
    cmd: "test",
    id: "test-1",
    result: {
      data: {
        type: "test",
      },
      default_fig: {
        data: [],
        layout: {},
      },
    },
  },
  pythonString: "test-python-string",
  defaultLayout: undefined,
  clickedElement: {},
};

jest.mock("@src/feature/common/PlotlyComponent", () => {
  const mockChild = jest
    .fn()
    .mockReturnValue(<div data-testid="plotly-component"></div>);
  return { __esModule: true, default: mockChild };
});

jest.mock("react-modal", () => {
  const ReactModal = jest
    .fn()
    .mockReturnValue(<div data-testid="react-modal" />);
  return {
    default: ReactModal,
  };
});

describe("NodeModal", () => {
  it("checks the snapshot", () => {
    const { container } = renderWithTheme(<NodeModal {...props} />);
    expect(container).toMatchSnapshot();
  });
<<<<<<< HEAD
  it("checks if the react modal component is renderWithThemeed", () => {
    const { container, getByTestId } = renderWithTheme(
      <NodeModal {...props} />
    );
=======
  it("checks if the react modal component is rendered", () => {
    const { getByTestId } = render(<NodeModal {...props} />);
>>>>>>> b0b7a9b4

    const component = getByTestId("react-modal");

    expect(component).toBeInTheDocument();
  });
});<|MERGE_RESOLUTION|>--- conflicted
+++ resolved
@@ -48,15 +48,10 @@
     const { container } = renderWithTheme(<NodeModal {...props} />);
     expect(container).toMatchSnapshot();
   });
-<<<<<<< HEAD
-  it("checks if the react modal component is renderWithThemeed", () => {
+  it("checks if the react modal component is rendered", () => {
     const { container, getByTestId } = renderWithTheme(
       <NodeModal {...props} />
     );
-=======
-  it("checks if the react modal component is rendered", () => {
-    const { getByTestId } = render(<NodeModal {...props} />);
->>>>>>> b0b7a9b4
 
     const component = getByTestId("react-modal");
 
