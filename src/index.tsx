--- conflicted
+++ resolved
@@ -17,16 +17,5 @@
     <SocketContextProvider>
       <App />
     </SocketContextProvider>
-<<<<<<< HEAD
   </React.StrictMode>
-);
-
-// If you want to start measuring performance in your app, pass a function
-// to log results (for example: reportWebVitals(console.log))
-// or send to an analytics endpoint. Learn more: https://bit.ly/CRA-vitals
-reportWebVitals();
-=======
-  </React.StrictMode>,
-  document.getElementById("root")
-);
->>>>>>> b61254f2
+);