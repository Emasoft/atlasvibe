<<<<<<< HEAD
{"_v": 9, "commands": [{"name": "Linspace", "key": "LINSPACE", "type": "SIMULATION", "ui_component_id": "default", "end": {"type": "float", "default": "0"}, "step": {"type": "float", "default": "1000"}}, {"name": "Image Viewer", "key": "IMAGE", "type": "VISOR"}, {"name": "Time Series", "key": "TIMESERIES", "type": "SIMULATION"}, {"name": "Sub", "key": "SUBTRACT", "type": "ARITHMETIC", "inputs": [{"name": "y", "id": "sub_y", "type": "target"}]}, {"name": "loop-conditional", "key": "CONDITIONAL", "type": "CONDITIONAL"}, {"name": "Multiply", "key": "MULTIPLY", "type": "ARITHMETIC", "inputs": [{"name": "y", "id": "multiply_y", "type": "target"}]}, {"name": "Add", "key": "ADD", "type": "ARITHMETIC", "inputs": [{"name": "y", "id": "add_y", "type": "target"}]}, {"name": "3D Surface Plot", "key": "SURFACE3D", "type": "VISOR"}, {"name": "Random (Uniform)", "key": "RAND", "type": "SIMULATION"}, {"name": "timer", "key": "TIMER", "type": "TIMER"}, {"name": "Object Detection", "key": "OBJECT_DETECTION", "type": "SIMULATION"}, {"name": "loop", "key": "LOOP", "type": "LOOP", "inputs": [{"name": "end", "id": "end", "type": "source"}, {"name": "body", "id": "body", "type": "source"}]}, {"name": "Sine Wave", "key": "SINE", "type": "SIMULATION"}, {"name": "Square Wave", "key": "SQUARE", "type": "SIMULATION"}, {"name": "Sawtooth", "key": "SAW", "type": "SIMULATION"}, {"name": "Scatter Plot", "key": "SCATTER", "type": "VISOR"}, {"name": "Histogram", "key": "HISTOGRAM", "type": "VISOR"}, {"name": "Line", "key": "LINE", "type": "VISOR"}, {"name": "Invert", "key": "INVERT", "type": "ARRAY_AND_MATRIX"}, {"name": "conditional", "key": "CONDITIONAL", "type": "CONDITIONAL", "inputs": [{"name": "x", "id": "first", "type": "target"}, {"name": "y", "id": "second", "type": "target"}, {"name": "true", "id": "true", "type": "source"}, {"name": "false", "id": "false", "type": "source"}]}, {"name": "Matmul", "key": "MATMUL", "type": "ARRAY_AND_MATRIX", "inputs": [{"name": "y", "id": "matmul_y", "type": "target"}]}, {"name": "Local File", "key": "LOCAL_FILE", "type": "LOADER"}, {"name": "Constant", "key": "CONSTANT", "type": "SIMULATION"}, {"name": "Bar Chart", "key": "BAR", "type": "VISOR"}, {"name": "3D Scatter Plot", "key": "SCATTER3D", "type": "VISOR", "inputs": []}, {"name": "Butterworth Filter", "key": "BUTTER", "type": "SIGNAL_PROCESSING"}], "parameters": {"LINSPACE": {"start": {"type": "float", "default": "10"}, "end": {"type": "float", "default": "0"}, "step": {"type": "float", "default": "1000"}}, "TIMESERIES": {}, "CONDITIONAL": {"operator_type": {"type": "string", "default": ">="}}, "TIMER": {"sleep_time": {"type": "int", "default": 0}}, "LOOP": {"initial_count": {"type": "int", "default": 0}, "iteration_count": {"type": "int", "default": 2}, "step": {"type": "int", "default": 1}}, "SINE": {"frequency": {"type": "float", "default": 1}, "offset": {"type": "float", "default": 0}, "amplitude": {"type": "float", "default": 1}, "waveform": {"type": "select", "options": ["sine", "square", "triangle", "sawtooth"], "default": "sine"}}, "INVERT": {"rcond": {"type": "float", "default": 1.0}}, "LOCAL_FILE": {"file_type": {"type": "string", "default": "image"}, "op_type": {"type": "string", "default": "OD"}, "path": {"type": "string", "default": ""}}, "CONSTANT": {"constant": {"type": "float", "default": "3"}}}}
=======
{"_v": 13, "commands": [{"name": "conditional", "key": "CONDITIONAL", "type": "CONDITIONAL", "inputs": [{"name": "x", "id": "first", "type": "target"}, {"name": "y", "id": "second", "type": "target"}, {"name": "true", "id": "true", "type": "source"}, {"name": "false", "id": "false", "type": "source"}]}, {"name": "Invert", "key": "INVERT", "type": "ARRAY_AND_MATRIX"}, {"name": "loop", "key": "LOOP", "type": "LOOP", "inputs": [{"name": "end", "id": "end", "type": "source"}, {"name": "body", "id": "body", "type": "source"}]}, {"name": "timer", "key": "TIMER", "type": "TIMER"}, {"name": "Sine Wave", "key": "SINE", "type": "SIMULATION"}, {"name": "Square Wave", "key": "SQUARE", "type": "SIMULATION"}, {"name": "Sawtooth", "key": "SAW", "type": "SIMULATION"}, {"name": "3D Scatter Plot", "key": "SCATTER3D", "type": "VISOR", "inputs": []}, {"name": "Multiply", "key": "MULTIPLY", "type": "ARITHMETIC", "inputs": [{"name": "y", "id": "multiply_y", "type": "target"}]}, {"name": "Feedback", "key": "FEEDBACK", "type": "SIMULATION"}, {"name": "Time Series", "key": "TIMESERIES", "type": "SIMULATION"}, {"name": "Scatter Plot", "key": "SCATTER", "type": "VISOR"}, {"name": "Image Viewer", "key": "IMAGE", "type": "VISOR"}, {"name": "Local File", "key": "LOCAL_FILE", "type": "LOADER"}, {"name": "Object Detection", "key": "OBJECT_DETECTION", "type": "SIMULATION"}, {"name": "Butterworth Filter", "key": "BUTTER", "type": "SIGNAL_PROCESSING"}, {"name": "Linspace", "key": "LINSPACE", "type": "SIMULATION", "ui_component_id": "default", "end": {"type": "float", "default": "0"}, "step": {"type": "float", "default": "1000"}}, {"name": "Random (Uniform)", "key": "RAND", "type": "SIMULATION"}, {"name": "Add", "key": "ADD", "type": "ARITHMETIC", "inputs": [{"name": "y", "id": "add_y", "type": "target"}]}, {"name": "Histogram", "key": "HISTOGRAM", "type": "VISOR"}, {"name": "Low-pass FIR Filter", "key": "FIR", "type": "SIGNAL_PROCESSING"}, {"name": "3D Surface Plot", "key": "SURFACE3D", "type": "VISOR"}, {"name": "GoTo", "key": "GOTO", "type": "LOOP"}, {"name": "Line", "key": "LINE", "type": "VISOR"}, {"name": "Sub", "key": "SUBTRACT", "type": "ARITHMETIC", "inputs": [{"name": "y", "id": "sub_y", "type": "target"}]}, {"name": "Matmul", "key": "MATMUL", "type": "ARRAY_AND_MATRIX", "inputs": [{"name": "y", "id": "matmul_y", "type": "target"}]}, {"name": "Bar Chart", "key": "BAR", "type": "VISOR"}, {"name": "Savitzky-Golay Filter", "key": "SAVGOL", "type": "SIGNAL_PROCESSING"}, {"name": "Constant", "key": "CONSTANT", "type": "SIMULATION"}, {"name": "The End", "key": "END", "type": "TERMINATOR"}], "parameters": {"CONDITIONAL": {"operator_type": {"type": "string", "default": ">="}}, "INVERT": {"rcond": {"type": "float", "default": 1.0}}, "LOOP": {"num_loops": {"type": "int", "default": -1}}, "TIMER": {"sleep_time": {"type": "int", "default": 0}}, "SINE": {"frequency": {"type": "float", "default": 1}, "offset": {"type": "float", "default": 0}, "amplitude": {"type": "float", "default": 1}, "phase": {"type": "float", "default": 0.0}, "waveform": {"type": "select", "options": ["sine", "square", "triangle", "sawtooth"], "default": "sine"}}, "FEEDBACK": {"referred_node": {"type": "node_reference", "default": ""}}, "TIMESERIES": {}, "LOCAL_FILE": {"file_type": {"type": "string", "default": "image"}, "op_type": {"type": "string", "default": "OD"}, "path": {"type": "string", "default": ""}}, "LINSPACE": {"start": {"type": "float", "default": "10"}, "end": {"type": "float", "default": "0"}, "step": {"type": "float", "default": "1000"}}, "FIR": {"sample_rate": {"type": "float", "default": 100}, "transition_width": {"type": "float", "default": 5.0}, "stop_band_attenuation": {"type": "float", "default": 60}, "cutoff_freq": {"type": "float", "default": 10.0}}, "GOTO": {"goto_node_id": {"type": "node_reference", "default": ""}}, "SAVGOL": {"wlen": {"type": "int", "default": 3}, "porder": {"type": "int", "default": 1}}, "CONSTANT": {"constant": {"type": "float", "default": "3"}}, "END": {}}}
>>>>>>> 187b96f3
<|MERGE_RESOLUTION|>--- conflicted
+++ resolved
@@ -1,5 +1,121 @@
-<<<<<<< HEAD
-{"_v": 9, "commands": [{"name": "Linspace", "key": "LINSPACE", "type": "SIMULATION", "ui_component_id": "default", "end": {"type": "float", "default": "0"}, "step": {"type": "float", "default": "1000"}}, {"name": "Image Viewer", "key": "IMAGE", "type": "VISOR"}, {"name": "Time Series", "key": "TIMESERIES", "type": "SIMULATION"}, {"name": "Sub", "key": "SUBTRACT", "type": "ARITHMETIC", "inputs": [{"name": "y", "id": "sub_y", "type": "target"}]}, {"name": "loop-conditional", "key": "CONDITIONAL", "type": "CONDITIONAL"}, {"name": "Multiply", "key": "MULTIPLY", "type": "ARITHMETIC", "inputs": [{"name": "y", "id": "multiply_y", "type": "target"}]}, {"name": "Add", "key": "ADD", "type": "ARITHMETIC", "inputs": [{"name": "y", "id": "add_y", "type": "target"}]}, {"name": "3D Surface Plot", "key": "SURFACE3D", "type": "VISOR"}, {"name": "Random (Uniform)", "key": "RAND", "type": "SIMULATION"}, {"name": "timer", "key": "TIMER", "type": "TIMER"}, {"name": "Object Detection", "key": "OBJECT_DETECTION", "type": "SIMULATION"}, {"name": "loop", "key": "LOOP", "type": "LOOP", "inputs": [{"name": "end", "id": "end", "type": "source"}, {"name": "body", "id": "body", "type": "source"}]}, {"name": "Sine Wave", "key": "SINE", "type": "SIMULATION"}, {"name": "Square Wave", "key": "SQUARE", "type": "SIMULATION"}, {"name": "Sawtooth", "key": "SAW", "type": "SIMULATION"}, {"name": "Scatter Plot", "key": "SCATTER", "type": "VISOR"}, {"name": "Histogram", "key": "HISTOGRAM", "type": "VISOR"}, {"name": "Line", "key": "LINE", "type": "VISOR"}, {"name": "Invert", "key": "INVERT", "type": "ARRAY_AND_MATRIX"}, {"name": "conditional", "key": "CONDITIONAL", "type": "CONDITIONAL", "inputs": [{"name": "x", "id": "first", "type": "target"}, {"name": "y", "id": "second", "type": "target"}, {"name": "true", "id": "true", "type": "source"}, {"name": "false", "id": "false", "type": "source"}]}, {"name": "Matmul", "key": "MATMUL", "type": "ARRAY_AND_MATRIX", "inputs": [{"name": "y", "id": "matmul_y", "type": "target"}]}, {"name": "Local File", "key": "LOCAL_FILE", "type": "LOADER"}, {"name": "Constant", "key": "CONSTANT", "type": "SIMULATION"}, {"name": "Bar Chart", "key": "BAR", "type": "VISOR"}, {"name": "3D Scatter Plot", "key": "SCATTER3D", "type": "VISOR", "inputs": []}, {"name": "Butterworth Filter", "key": "BUTTER", "type": "SIGNAL_PROCESSING"}], "parameters": {"LINSPACE": {"start": {"type": "float", "default": "10"}, "end": {"type": "float", "default": "0"}, "step": {"type": "float", "default": "1000"}}, "TIMESERIES": {}, "CONDITIONAL": {"operator_type": {"type": "string", "default": ">="}}, "TIMER": {"sleep_time": {"type": "int", "default": 0}}, "LOOP": {"initial_count": {"type": "int", "default": 0}, "iteration_count": {"type": "int", "default": 2}, "step": {"type": "int", "default": 1}}, "SINE": {"frequency": {"type": "float", "default": 1}, "offset": {"type": "float", "default": 0}, "amplitude": {"type": "float", "default": 1}, "waveform": {"type": "select", "options": ["sine", "square", "triangle", "sawtooth"], "default": "sine"}}, "INVERT": {"rcond": {"type": "float", "default": 1.0}}, "LOCAL_FILE": {"file_type": {"type": "string", "default": "image"}, "op_type": {"type": "string", "default": "OD"}, "path": {"type": "string", "default": ""}}, "CONSTANT": {"constant": {"type": "float", "default": "3"}}}}
-=======
-{"_v": 13, "commands": [{"name": "conditional", "key": "CONDITIONAL", "type": "CONDITIONAL", "inputs": [{"name": "x", "id": "first", "type": "target"}, {"name": "y", "id": "second", "type": "target"}, {"name": "true", "id": "true", "type": "source"}, {"name": "false", "id": "false", "type": "source"}]}, {"name": "Invert", "key": "INVERT", "type": "ARRAY_AND_MATRIX"}, {"name": "loop", "key": "LOOP", "type": "LOOP", "inputs": [{"name": "end", "id": "end", "type": "source"}, {"name": "body", "id": "body", "type": "source"}]}, {"name": "timer", "key": "TIMER", "type": "TIMER"}, {"name": "Sine Wave", "key": "SINE", "type": "SIMULATION"}, {"name": "Square Wave", "key": "SQUARE", "type": "SIMULATION"}, {"name": "Sawtooth", "key": "SAW", "type": "SIMULATION"}, {"name": "3D Scatter Plot", "key": "SCATTER3D", "type": "VISOR", "inputs": []}, {"name": "Multiply", "key": "MULTIPLY", "type": "ARITHMETIC", "inputs": [{"name": "y", "id": "multiply_y", "type": "target"}]}, {"name": "Feedback", "key": "FEEDBACK", "type": "SIMULATION"}, {"name": "Time Series", "key": "TIMESERIES", "type": "SIMULATION"}, {"name": "Scatter Plot", "key": "SCATTER", "type": "VISOR"}, {"name": "Image Viewer", "key": "IMAGE", "type": "VISOR"}, {"name": "Local File", "key": "LOCAL_FILE", "type": "LOADER"}, {"name": "Object Detection", "key": "OBJECT_DETECTION", "type": "SIMULATION"}, {"name": "Butterworth Filter", "key": "BUTTER", "type": "SIGNAL_PROCESSING"}, {"name": "Linspace", "key": "LINSPACE", "type": "SIMULATION", "ui_component_id": "default", "end": {"type": "float", "default": "0"}, "step": {"type": "float", "default": "1000"}}, {"name": "Random (Uniform)", "key": "RAND", "type": "SIMULATION"}, {"name": "Add", "key": "ADD", "type": "ARITHMETIC", "inputs": [{"name": "y", "id": "add_y", "type": "target"}]}, {"name": "Histogram", "key": "HISTOGRAM", "type": "VISOR"}, {"name": "Low-pass FIR Filter", "key": "FIR", "type": "SIGNAL_PROCESSING"}, {"name": "3D Surface Plot", "key": "SURFACE3D", "type": "VISOR"}, {"name": "GoTo", "key": "GOTO", "type": "LOOP"}, {"name": "Line", "key": "LINE", "type": "VISOR"}, {"name": "Sub", "key": "SUBTRACT", "type": "ARITHMETIC", "inputs": [{"name": "y", "id": "sub_y", "type": "target"}]}, {"name": "Matmul", "key": "MATMUL", "type": "ARRAY_AND_MATRIX", "inputs": [{"name": "y", "id": "matmul_y", "type": "target"}]}, {"name": "Bar Chart", "key": "BAR", "type": "VISOR"}, {"name": "Savitzky-Golay Filter", "key": "SAVGOL", "type": "SIGNAL_PROCESSING"}, {"name": "Constant", "key": "CONSTANT", "type": "SIMULATION"}, {"name": "The End", "key": "END", "type": "TERMINATOR"}], "parameters": {"CONDITIONAL": {"operator_type": {"type": "string", "default": ">="}}, "INVERT": {"rcond": {"type": "float", "default": 1.0}}, "LOOP": {"num_loops": {"type": "int", "default": -1}}, "TIMER": {"sleep_time": {"type": "int", "default": 0}}, "SINE": {"frequency": {"type": "float", "default": 1}, "offset": {"type": "float", "default": 0}, "amplitude": {"type": "float", "default": 1}, "phase": {"type": "float", "default": 0.0}, "waveform": {"type": "select", "options": ["sine", "square", "triangle", "sawtooth"], "default": "sine"}}, "FEEDBACK": {"referred_node": {"type": "node_reference", "default": ""}}, "TIMESERIES": {}, "LOCAL_FILE": {"file_type": {"type": "string", "default": "image"}, "op_type": {"type": "string", "default": "OD"}, "path": {"type": "string", "default": ""}}, "LINSPACE": {"start": {"type": "float", "default": "10"}, "end": {"type": "float", "default": "0"}, "step": {"type": "float", "default": "1000"}}, "FIR": {"sample_rate": {"type": "float", "default": 100}, "transition_width": {"type": "float", "default": 5.0}, "stop_band_attenuation": {"type": "float", "default": 60}, "cutoff_freq": {"type": "float", "default": 10.0}}, "GOTO": {"goto_node_id": {"type": "node_reference", "default": ""}}, "SAVGOL": {"wlen": {"type": "int", "default": 3}, "porder": {"type": "int", "default": 1}}, "CONSTANT": {"constant": {"type": "float", "default": "3"}}, "END": {}}}
->>>>>>> 187b96f3
+{
+  "_v": 9,
+  "commands": [
+    {
+      "name": "Linspace",
+      "key": "LINSPACE",
+      "type": "SIMULATION",
+      "ui_component_id": "default",
+      "end": { "type": "float", "default": "0" },
+      "step": { "type": "float", "default": "1000" }
+    },
+    { "name": "Image Viewer", "key": "IMAGE", "type": "VISOR" },
+    { "name": "Time Series", "key": "TIMESERIES", "type": "SIMULATION" },
+    {
+      "name": "Sub",
+      "key": "SUBTRACT",
+      "type": "ARITHMETIC",
+      "inputs": [{ "name": "y", "id": "sub_y", "type": "target" }]
+    },
+    { "name": "loop-conditional", "key": "CONDITIONAL", "type": "CONDITIONAL" },
+    {
+      "name": "Multiply",
+      "key": "MULTIPLY",
+      "type": "ARITHMETIC",
+      "inputs": [{ "name": "y", "id": "multiply_y", "type": "target" }]
+    },
+    {
+      "name": "Add",
+      "key": "ADD",
+      "type": "ARITHMETIC",
+      "inputs": [{ "name": "y", "id": "add_y", "type": "target" }]
+    },
+    { "name": "3D Surface Plot", "key": "SURFACE3D", "type": "VISOR" },
+    { "name": "Random (Uniform)", "key": "RAND", "type": "SIMULATION" },
+    { "name": "timer", "key": "TIMER", "type": "TIMER" },
+    {
+      "name": "Object Detection",
+      "key": "OBJECT_DETECTION",
+      "type": "SIMULATION"
+    },
+    {
+      "name": "loop",
+      "key": "LOOP",
+      "type": "LOOP",
+      "inputs": [
+        { "name": "end", "id": "end", "type": "source" },
+        { "name": "body", "id": "body", "type": "source" }
+      ]
+    },
+    { "name": "Sine Wave", "key": "SINE", "type": "SIMULATION" },
+    { "name": "Square Wave", "key": "SQUARE", "type": "SIMULATION" },
+    { "name": "Sawtooth", "key": "SAW", "type": "SIMULATION" },
+    { "name": "Scatter Plot", "key": "SCATTER", "type": "VISOR" },
+    { "name": "Histogram", "key": "HISTOGRAM", "type": "VISOR" },
+    { "name": "Line", "key": "LINE", "type": "VISOR" },
+    { "name": "Invert", "key": "INVERT", "type": "ARRAY_AND_MATRIX" },
+    {
+      "name": "conditional",
+      "key": "CONDITIONAL",
+      "type": "CONDITIONAL",
+      "inputs": [
+        { "name": "x", "id": "first", "type": "target" },
+        { "name": "y", "id": "second", "type": "target" },
+        { "name": "true", "id": "true", "type": "source" },
+        { "name": "false", "id": "false", "type": "source" }
+      ]
+    },
+    {
+      "name": "Matmul",
+      "key": "MATMUL",
+      "type": "ARRAY_AND_MATRIX",
+      "inputs": [{ "name": "y", "id": "matmul_y", "type": "target" }]
+    },
+    { "name": "Local File", "key": "LOCAL_FILE", "type": "LOADER" },
+    { "name": "Constant", "key": "CONSTANT", "type": "SIMULATION" },
+    { "name": "Bar Chart", "key": "BAR", "type": "VISOR" },
+    {
+      "name": "3D Scatter Plot",
+      "key": "SCATTER3D",
+      "type": "VISOR",
+      "inputs": []
+    },
+    {
+      "name": "Butterworth Filter",
+      "key": "BUTTER",
+      "type": "SIGNAL_PROCESSING"
+    }
+  ],
+  "parameters": {
+    "LINSPACE": {
+      "start": { "type": "float", "default": "10" },
+      "end": { "type": "float", "default": "0" },
+      "step": { "type": "float", "default": "1000" }
+    },
+    "TIMESERIES": {},
+    "CONDITIONAL": { "operator_type": { "type": "string", "default": ">=" } },
+    "TIMER": { "sleep_time": { "type": "int", "default": 0 } },
+    "LOOP": {
+      "initial_count": { "type": "int", "default": 0 },
+      "iteration_count": { "type": "int", "default": 2 },
+      "step": { "type": "int", "default": 1 }
+    },
+    "SINE": {
+      "frequency": { "type": "float", "default": 1 },
+      "offset": { "type": "float", "default": 0 },
+      "amplitude": { "type": "float", "default": 1 },
+      "waveform": {
+        "type": "select",
+        "options": ["sine", "square", "triangle", "sawtooth"],
+        "default": "sine"
+      }
+    },
+    "INVERT": { "rcond": { "type": "float", "default": 1.0 } },
+    "LOCAL_FILE": {
+      "file_type": { "type": "string", "default": "image" },
+      "op_type": { "type": "string", "default": "OD" },
+      "path": { "type": "string", "default": "" }
+    },
+    "CONSTANT": { "constant": { "type": "float", "default": "3" } }
+  }
+}