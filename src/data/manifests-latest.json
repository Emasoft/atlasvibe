<<<<<<< HEAD
{"_v": 3, "commands": [{"name": "Sine Wave", "key": "SINE", "type": "GENERATOR"}, {"name": "Square Wave", "key": "SQUARE", "type": "GENERATOR"}, {"name": "Sawtooth", "key": "SAW", "type": "GENERATOR"}, {"name": "3D Scatter Plot", "key": "SCATTER3D", "type": "VISOR", "inputs": []}, {"name": "Multiply", "key": "MULTIPLY", "type": "TRANSFORMER", "inputs": [{"name": "x1", "id": "multiply_x1"}]}, {"name": "Scatter Plot", "key": "SCATTER", "type": "VISOR"}, {"name": "Linspace", "key": "LINSPACE", "type": "GENERATOR"}, {"name": "Random (Uniform)", "key": "RAND", "type": "GENERATOR"}, {"name": "Add", "key": "ADD", "type": "TRANSFORMER", "inputs": [{"name": "x1", "id": "add_x1"}]}, {"name": "Histogram", "key": "HISTOGRAM", "type": "VISOR"}, {"name": "3D Surface Plot", "key": "SURFACE3D", "type": "VISOR"}, {"name": "Line", "key": "LINE", "type": "VISOR"}, {"name": "Bar Chart", "key": "BAR", "type": "VISOR"}, {"name": "Constant", "key": "CONSTANT", "type": "GENERATOR"}], "parameters": {"SINE": {"frequency": {"type": "float", "default": 1}, "offset": {"type": "float", "default": 0}, "amplitude": {"type": "float", "default": 1}, "waveform": {"type": "select", "options": ["sine", "square", "triangle", "sawtooth"], "default": "sine"}}, "LINSPACE": {"start": {"type": "float", "default": "10"}, "end": {"type": "float", "default": "0"}, "step": {"type": "float", "default": "1000"}}, "CONSTANT": {"constant": {"type": "float", "default": 3}}}}
=======
{
  "_v": 3,
  "commands": [
    { "name": "Sine Wave", "key": "SINE", "type": "SIMULATION" },
    { "name": "Square Wave", "key": "SQUARE", "type": "SIMULATION" },
    { "name": "Sawtooth", "key": "SAW", "type": "SIMULATION" },
    {
      "name": "3D Scatter Plot",
      "key": "SCATTER3D",
      "type": "VISOR",
      "inputs": []
    },
    {
      "name": "Multiply",
      "key": "MULTIPLY",
      "type": "ARITHMETIC",
      "inputs": [{ "name": "y", "id": "multiply_y" }]
    },
    { "name": "Scatter Plot", "key": "SCATTER", "type": "VISOR" },
    { "name": "Linspace", "key": "LINSPACE", "type": "SIMULATION" },
    { "name": "Random (Uniform)", "key": "RAND", "type": "SIMULATION" },
    {
      "name": "Add",
      "key": "ADD",
      "type": "ARITHMETIC",
      "inputs": [{ "name": "y", "id": "add_y" }]
    },
    { "name": "Histogram", "key": "HISTOGRAM", "type": "VISOR" },
    { "name": "3D Surface Plot", "key": "SURFACE3D", "type": "VISOR" },
    { "name": "Line", "key": "LINE", "type": "VISOR" },
    { "name": "Bar Chart", "key": "BAR", "type": "VISOR" },
    { "name": "Constant", "key": "CONSTANT", "type": "SIMULATION" }
  ],
  "parameters": {
    "SINE": {
      "frequency": { "type": "float", "default": 1 },
      "offset": { "type": "float", "default": 0 },
      "amplitude": { "type": "float", "default": 1 },
      "waveform": {
        "type": "select",
        "options": ["sine", "square", "triangle", "sawtooth"],
        "default": "sine"
      }
    },
    "LINSPACE": {
      "start": { "type": "float", "default": "10" },
      "end": { "type": "float", "default": "0" },
      "step": { "type": "float", "default": "1000" }
    },
    "CONSTANT": { "constant": { "type": "float", "default": "3" } }
  }
}
>>>>>>> 15cced02
<|MERGE_RESOLUTION|>--- conflicted
+++ resolved
@@ -1,6 +1,3 @@
-<<<<<<< HEAD
-{"_v": 3, "commands": [{"name": "Sine Wave", "key": "SINE", "type": "GENERATOR"}, {"name": "Square Wave", "key": "SQUARE", "type": "GENERATOR"}, {"name": "Sawtooth", "key": "SAW", "type": "GENERATOR"}, {"name": "3D Scatter Plot", "key": "SCATTER3D", "type": "VISOR", "inputs": []}, {"name": "Multiply", "key": "MULTIPLY", "type": "TRANSFORMER", "inputs": [{"name": "x1", "id": "multiply_x1"}]}, {"name": "Scatter Plot", "key": "SCATTER", "type": "VISOR"}, {"name": "Linspace", "key": "LINSPACE", "type": "GENERATOR"}, {"name": "Random (Uniform)", "key": "RAND", "type": "GENERATOR"}, {"name": "Add", "key": "ADD", "type": "TRANSFORMER", "inputs": [{"name": "x1", "id": "add_x1"}]}, {"name": "Histogram", "key": "HISTOGRAM", "type": "VISOR"}, {"name": "3D Surface Plot", "key": "SURFACE3D", "type": "VISOR"}, {"name": "Line", "key": "LINE", "type": "VISOR"}, {"name": "Bar Chart", "key": "BAR", "type": "VISOR"}, {"name": "Constant", "key": "CONSTANT", "type": "GENERATOR"}], "parameters": {"SINE": {"frequency": {"type": "float", "default": 1}, "offset": {"type": "float", "default": 0}, "amplitude": {"type": "float", "default": 1}, "waveform": {"type": "select", "options": ["sine", "square", "triangle", "sawtooth"], "default": "sine"}}, "LINSPACE": {"start": {"type": "float", "default": "10"}, "end": {"type": "float", "default": "0"}, "step": {"type": "float", "default": "1000"}}, "CONSTANT": {"constant": {"type": "float", "default": 3}}}}
-=======
 {
   "_v": 3,
   "commands": [
@@ -52,5 +49,4 @@
     },
     "CONSTANT": { "constant": { "type": "float", "default": "3" } }
   }
-}
->>>>>>> 15cced02
+}