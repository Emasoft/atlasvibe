--- conflicted
+++ resolved
@@ -1,11 +1,10 @@
 {
-    "_v": 18,
+    "_v": 19,
     "commands": [
         {
             "name": "Conditional",
             "key": "CONDITIONAL",
             "type": "CONDITIONAL",
-<<<<<<< HEAD
             "inputs": [
                 {
                     "name": "x",
@@ -71,63 +70,32 @@
             "name": "Multiply",
             "key": "MULTIPLY",
             "type": "ARITHMETIC",
-=======
->>>>>>> 9df17fc6
-            "inputs": [
-                {
-                    "name": "x",
-                    "id": "first",
-                    "type": "target"
-                },
+            "inputs": [
                 {
                     "name": "y",
-<<<<<<< HEAD
                     "id": "multiply_y",
-=======
-                    "id": "second",
->>>>>>> 9df17fc6
-                    "type": "target"
-                },
-                {
-                    "name": "true",
-                    "id": "true",
-                    "type": "source"
-                },
-                {
-                    "name": "false",
-                    "id": "false",
-                    "type": "source"
-                }
-            ]
-        },
-        {
-<<<<<<< HEAD
+                    "type": "target"
+                }
+            ]
+        },
+        {
+            "name": "SK Learn Image",
+            "key": "SKLEARNIMAGE",
+            "type": "SAMPLE_IMAGE",
+            "pip_dependencies": [
+                {
+                    "name": "scikit-image",
+                    "v": "0.20.0"
+                }
+            ]
+        },
+        {
             "name": "PHIDGET22",
             "key": "PHIDGET22",
             "type": "PHIDGET",
             "pip_dependencies": [
                 {
                     "name": "Phidget22"
-=======
-            "name": "Invert",
-            "key": "INVERT",
-            "type": "MATRIX_MANIPULATION"
-        },
-        {
-            "name": "Loop",
-            "key": "LOOP",
-            "type": "LOOP",
-            "inputs": [
-                {
-                    "name": "end",
-                    "id": "end",
-                    "type": "source"
-                },
-                {
-                    "name": "body",
-                    "id": "body",
-                    "type": "source"
->>>>>>> 9df17fc6
                 }
             ]
         },
@@ -137,7 +105,6 @@
             "type": "WEB_CAM"
         },
         {
-<<<<<<< HEAD
             "name": "PID",
             "key": "PID",
             "type": "SIGNAL_PROCESSING"
@@ -161,20 +128,13 @@
             "name": "Scatter Plot",
             "key": "SCATTER",
             "type": "PLOTLY_VISOR"
-=======
-            "name": "Sine",
-            "key": "SINE",
-            "type": "SIMULATION"
->>>>>>> 9df17fc6
-        },
-        {
-            "name": "3D Scatter Plot",
-            "key": "SCATTER3D",
-            "type": "PLOTLY_VISOR",
-            "inputs": []
-        },
-        {
-<<<<<<< HEAD
+        },
+        {
+            "name": "Image Viewer",
+            "key": "IMAGE",
+            "type": "PLOTLY_VISOR"
+        },
+        {
             "name": "Local File",
             "key": "LOCAL_FILE",
             "type": "LOCAL_FILE_SYSTEM"
@@ -216,108 +176,6 @@
             "name": "Random (Uniform)",
             "key": "RAND",
             "type": "SIMULATION"
-=======
-            "name": "SK Learn Image",
-            "key": "SKLEARNIMAGE",
-            "type": "SAMPLE_IMAGE",
-            "pip_dependencies": [
-                {
-                    "name": "scikit-learn",
-                    "v": "1.2.2"
-                }
-            ]
-        },
-        {
-            "name": "Multiply",
-            "key": "MULTIPLY",
-            "type": "ARITHMETIC",
-            "inputs": [
-                {
-                    "name": "y",
-                    "id": "multiply_y",
-                    "type": "target"
-                }
-            ]
-        },
-        {
-            "name": "PHIDGET22",
-            "key": "PHIDGET22",
-            "type": "PHIDGET"
-        },
-        {
-            "name": "Camera",
-            "key": "CAMERA",
-            "type": "WEB_CAM"
-        },
-        {
-            "name": "PID",
-            "key": "PID",
-            "type": "SIGNAL_PROCESSING"
-        },
-        {
-            "name": "Feedback",
-            "key": "FEEDBACK",
-            "type": "SIMULATION"
-        },
-        {
-            "name": "Time Series",
-            "key": "TIMESERIES",
-            "type": "SIMULATION"
-        },
-        {
-            "name": "Absolute",
-            "key": "ABS",
-            "type": "ARITHMETIC"
-        },
-        {
-            "name": "Scatter Plot",
-            "key": "SCATTER",
-            "type": "PLOTLY_VISOR"
-        },
-        {
-            "name": "Image Viewer",
-            "key": "IMAGE",
-            "type": "PLOTLY_VISOR"
-        },
-        {
-            "name": "Local File",
-            "key": "LOCAL_FILE",
-            "type": "LOCAL_FILE_SYSTEM"
-        },
-        {
-            "name": "Object Detection",
-            "key": "OBJECT_DETECTION",
-            "type": "AI_OBJECT_DETECTION"
-        },
-        {
-            "name": "Butterworth Filter",
-            "key": "BUTTER",
-            "type": "SIGNAL_PROCESSING"
->>>>>>> 9df17fc6
-        },
-        {
-            "name": "Linspace",
-            "key": "LINSPACE",
-            "type": "SIMULATION",
-            "ui_component_id": "default",
-            "end": {
-                "type": "float",
-                "default": "0"
-            },
-            "step": {
-                "type": "float",
-                "default": "1000"
-            }
-        },
-        {
-            "name": "LABJACKU3",
-            "key": "LABJACKU3",
-            "type": "LABJACK"
-        },
-        {
-            "name": "Random (Uniform)",
-            "key": "RAND",
-            "type": "SIMULATION"
         },
         {
             "name": "Add",
@@ -372,7 +230,6 @@
             "type": "ARITHMETIC",
             "inputs": [
                 {
-<<<<<<< HEAD
                     "name": "y",
                     "id": "sub_y",
                     "type": "target"
@@ -387,16 +244,11 @@
                 {
                     "name": "y",
                     "id": "matmul_y",
-=======
-                    "name": "y",
-                    "id": "sub_y",
->>>>>>> 9df17fc6
-                    "type": "target"
-                }
-            ]
-        },
-        {
-<<<<<<< HEAD
+                    "type": "target"
+                }
+            ]
+        },
+        {
             "name": "Bar Chart",
             "key": "BAR",
             "type": "PLOTLY_VISOR"
@@ -423,40 +275,6 @@
             "type": "SIMULATION"
         },
         {
-=======
-            "name": "Matmul",
-            "key": "MATMUL",
-            "type": "MATRIX_MANIPULATION",
-            "inputs": [
-                {
-                    "name": "y",
-                    "id": "matmul_y",
-                    "type": "target"
-                }
-            ]
-        },
-        {
-            "name": "Bar Chart",
-            "key": "BAR",
-            "type": "PLOTLY_VISOR"
-        },
-        {
-            "name": "Savitzky-Golay Filter",
-            "key": "SAVGOL",
-            "type": "SIGNAL_PROCESSING"
-        },
-        {
-            "name": "KEITHLEY2400",
-            "key": "KEITHLEY2400",
-            "type": "KEITHLEY"
-        },
-        {
-            "name": "Constant",
-            "key": "CONSTANT",
-            "type": "SIMULATION"
-        },
-        {
->>>>>>> 9df17fc6
             "name": "The End",
             "key": "END",
             "type": "TERMINATOR"
@@ -515,15 +333,12 @@
                 "default": "sine"
             }
         },
-<<<<<<< HEAD
-=======
         "SKLEARNIMAGE": {
             "img_key": {
                 "type": "string",
                 "default": "astronaut"
             }
         },
->>>>>>> 9df17fc6
         "PHIDGET22": {
             "n_sensors": {
                 "type": "int",
@@ -578,7 +393,6 @@
         "LINSPACE": {
             "start": {
                 "type": "float",
-<<<<<<< HEAD
                 "default": 10
             },
             "end": {
@@ -588,17 +402,6 @@
             "step": {
                 "type": "float",
                 "default": 1000
-=======
-                "default": "10"
-            },
-            "end": {
-                "type": "float",
-                "default": "0"
-            },
-            "step": {
-                "type": "float",
-                "default": "1000"
->>>>>>> 9df17fc6
             }
         },
         "LABJACKU3": {
