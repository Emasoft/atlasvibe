{
<<<<<<< HEAD
    "_v": 13,
=======
    "_v": 15,
>>>>>>> b78bc216
    "commands": [
        {
            "name": "Conditional",
            "key": "CONDITIONAL",
            "type": "CONDITIONAL",
            "inputs": [
                {
                    "name": "x",
                    "id": "first",
                    "type": "target"
                },
                {
                    "name": "y",
                    "id": "second",
                    "type": "target"
                },
                {
                    "name": "true",
                    "id": "true",
                    "type": "source"
                },
                {
                    "name": "false",
                    "id": "false",
                    "type": "source"
                }
            ]
        },
        {
            "name": "Invert",
            "key": "INVERT",
            "type": "MATRIX_MANIPULATION"
        },
        {
            "name": "Loop",
            "key": "LOOP",
            "type": "LOOP",
            "inputs": [
                {
                    "name": "end",
                    "id": "end",
                    "type": "source"
                },
                {
                    "name": "body",
                    "id": "body",
                    "type": "source"
                }
            ]
        },
        {
            "name": "Timer",
            "key": "TIMER",
            "type": "TIMER"
        },
        {
            "name": "Sine",
            "key": "SINE",
            "type": "SIMULATION"
        },
        {
            "name": "3D Scatter Plot",
            "key": "SCATTER3D",
            "type": "PLOTLY_VISOR",
            "inputs": []
        },
        {
            "name": "Multiply",
            "key": "MULTIPLY",
            "type": "ARITHMETIC",
            "inputs": [
                {
                    "name": "y",
                    "id": "multiply_y",
                    "type": "target"
                }
            ]
        },
        {
            "name": "Camera",
            "key": "CAMERA",
<<<<<<< HEAD
            "type": "LOCAL_FILE_SYSTEM"
=======
            "type": "WEB_CAM"
        },
        {
            "name": "PID",
            "key": "PID",
            "type": "SIGNAL_PROCESSING"
>>>>>>> b78bc216
        },
        {
            "name": "Feedback",
            "key": "FEEDBACK",
            "type": "SIMULATION"
        },
        {
            "name": "Time Series",
            "key": "TIMESERIES",
            "type": "SIMULATION"
        },
        {
            "name": "Absolute",
            "key": "ABS",
            "type": "ARITHMETIC"
        },
        {
            "name": "Scatter Plot",
            "key": "SCATTER",
            "type": "PLOTLY_VISOR"
        },
        {
            "name": "Image Viewer",
            "key": "IMAGE",
            "type": "PLOTLY_VISOR"
        },
        {
            "name": "Local File",
            "key": "LOCAL_FILE",
            "type": "LOCAL_FILE_SYSTEM"
        },
        {
            "name": "Object Detection",
            "key": "OBJECT_DETECTION",
            "type": "AI_OBJECT_DETECTION"
        },
        {
            "name": "Butterworth Filter",
            "key": "BUTTER",
            "type": "SIGNAL_PROCESSING"
        },
        {
            "name": "Linspace",
            "key": "LINSPACE",
            "type": "SIMULATION",
            "ui_component_id": "default",
            "end": {
                "type": "float",
                "default": "0"
            },
            "step": {
                "type": "float",
                "default": "1000"
            }
        },
        {
            "name": "Random (Uniform)",
            "key": "RAND",
            "type": "SIMULATION"
        },
        {
            "name": "Add",
            "key": "ADD",
            "type": "ARITHMETIC",
            "inputs": [
                {
                    "name": "y",
                    "id": "add_y",
                    "type": "target"
                }
            ]
        },
        {
            "name": "Histogram",
            "key": "HISTOGRAM",
            "type": "PLOTLY_VISOR"
        },
        {
            "name": "Second Order System",
            "key": "SECOND_ORDER_SYSTEM",
            "type": "SIMULATION"
        },
        {
            "name": "Loader",
            "key": "LOADER",
            "type": "CLOUD_DATABASE"
        },
        {
            "name": "Low-pass FIR Filter",
            "key": "FIR",
            "type": "SIGNAL_PROCESSING"
        },
        {
            "name": "3D Surface Plot",
            "key": "SURFACE3D",
            "type": "PLOTLY_VISOR"
        },
        {
            "name": "GoTo",
            "key": "GOTO",
            "type": "LOOP"
        },
        {
            "name": "Line",
            "key": "LINE",
            "type": "PLOTLY_VISOR"
        },
        {
            "name": "Subtract",
            "key": "SUBTRACT",
            "type": "ARITHMETIC",
            "inputs": [
                {
                    "name": "y",
                    "id": "sub_y",
                    "type": "target"
                }
            ]
        },
        {
            "name": "Matmul",
            "key": "MATMUL",
            "type": "MATRIX_MANIPULATION",
            "inputs": [
                {
                    "name": "y",
                    "id": "matmul_y",
                    "type": "target"
                }
            ]
        },
        {
            "name": "Bar Chart",
            "key": "BAR",
            "type": "PLOTLY_VISOR"
        },
        {
            "name": "Savitzky-Golay Filter",
            "key": "SAVGOL",
            "type": "SIGNAL_PROCESSING"
        },
        {
            "name": "Constant",
            "key": "CONSTANT",
            "type": "SIMULATION"
        },
        {
            "name": "The End",
            "key": "END",
            "type": "TERMINATOR"
        }
    ],
    "parameters": {
        "CONDITIONAL": {
            "operator_type": {
                "type": "string",
                "default": ">="
            }
        },
        "INVERT": {
            "rcond": {
                "type": "float",
                "default": 1.0
            }
        },
        "LOOP": {
            "num_loops": {
                "type": "int",
                "default": -1
            }
        },
        "TIMER": {
            "sleep_time": {
                "type": "int",
                "default": 0
            }
        },
        "SINE": {
            "frequency": {
                "type": "float",
                "default": 1
            },
            "offset": {
                "type": "float",
                "default": 0
            },
            "amplitude": {
                "type": "float",
                "default": 1
            },
            "phase": {
                "type": "float",
                "default": 0.0
            },
            "waveform": {
                "type": "select",
                "options": [
                    "sine",
                    "square",
                    "triangle",
                    "sawtooth"
                ],
                "default": "sine"
            }
        },
        "CAMERA": {
            "file_type": {
                "type": "string",
                "default": "image"
            },
            "camera_ind": {
                "type": "integer",
                "default": 0
            }
        },
        "PID": {
            "Kp": {
                "type": "float",
                "default": "5"
            },
            "Ki": {
                "type": "float",
                "default": "0.0143"
            },
            "Kd": {
                "type": "float",
                "default": "356.25"
            }
        },
        "FEEDBACK": {
            "referred_node": {
                "type": "node_reference",
                "default": ""
            }
        },
        "TIMESERIES": {},
        "LOCAL_FILE": {
            "file_type": {
                "type": "string",
                "default": "image"
            },
            "op_type": {
                "type": "string",
                "default": "OD"
            },
            "path": {
                "type": "string",
                "default": ""
            }
        },
        "LINSPACE": {
            "start": {
                "type": "float",
                "default": "10"
            },
            "end": {
                "type": "float",
                "default": "0"
            },
            "step": {
                "type": "float",
                "default": "1000"
            }
        },
<<<<<<< HEAD
        "LOADER": {
            "measurement_uuid": {
                "type": "string",
                "default": ""
=======
        "SECOND_ORDER_SYSTEM": {
            "d1": {
                "type": "float",
                "default": "250"
            },
            "d2": {
                "type": "float",
                "default": "100"
>>>>>>> b78bc216
            }
        },
        "FIR": {
            "sample_rate": {
                "type": "float",
                "default": 100
            },
            "transition_width": {
                "type": "float",
                "default": 5.0
            },
            "stop_band_attenuation": {
                "type": "float",
                "default": 60
            },
            "cutoff_freq": {
                "type": "float",
                "default": 10.0
            }
        },
        "GOTO": {
            "goto_node_id": {
                "type": "node_reference",
                "default": ""
            }
        },
        "LINE": {},
        "SAVGOL": {
            "wlen": {
                "type": "int",
                "default": 3
            },
            "porder": {
                "type": "int",
                "default": 1
            }
        },
        "CONSTANT": {
            "constant": {
                "type": "float",
                "default": "3"
            }
        },
        "END": {}
    }
}<|MERGE_RESOLUTION|>--- conflicted
+++ resolved
@@ -1,9 +1,5 @@
 {
-<<<<<<< HEAD
-    "_v": 13,
-=======
     "_v": 15,
->>>>>>> b78bc216
     "commands": [
         {
             "name": "Conditional",
@@ -85,16 +81,12 @@
         {
             "name": "Camera",
             "key": "CAMERA",
-<<<<<<< HEAD
-            "type": "LOCAL_FILE_SYSTEM"
-=======
             "type": "WEB_CAM"
         },
         {
             "name": "PID",
             "key": "PID",
             "type": "SIGNAL_PROCESSING"
->>>>>>> b78bc216
         },
         {
             "name": "Feedback",
@@ -359,12 +351,6 @@
                 "default": "1000"
             }
         },
-<<<<<<< HEAD
-        "LOADER": {
-            "measurement_uuid": {
-                "type": "string",
-                "default": ""
-=======
         "SECOND_ORDER_SYSTEM": {
             "d1": {
                 "type": "float",
@@ -373,7 +359,6 @@
             "d2": {
                 "type": "float",
                 "default": "100"
->>>>>>> b78bc216
             }
         },
         "FIR": {
