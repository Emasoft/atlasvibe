--- conflicted
+++ resolved
@@ -2,7 +2,6 @@
     "_v": 14,
     "commands": [
         {
-<<<<<<< HEAD
             "name": "Add",
             "key": "ADD",
             "type": "ARITHMETIC",
@@ -105,7 +104,72 @@
             "name": "Low-pass FIR Filter",
             "key": "FIR",
             "type": "SIGNAL_PROCESSING"
-=======
+        },
+        {
+            "name": "Multiply",
+            "key": "MULTIPLY",
+            "type": "ARITHMETIC",
+            "inputs": [
+                {
+                    "name": "y",
+                    "id": "multiply_y",
+                    "type": "target"
+                }
+            ]
+        },
+        {
+            "name": "Bar Chart",
+            "key": "BAR",
+            "type": "VISOR"
+        },
+        {
+            "name": "The End",
+            "key": "END",
+            "type": "TERMINATOR"
+        },
+        {
+            "name": "loop",
+            "key": "LOOP",
+            "type": "LOOP",
+            "inputs": [
+                {
+                    "name": "end",
+                    "id": "end",
+                    "type": "source"
+                },
+                {
+                    "name": "body",
+                    "id": "body",
+                    "type": "source"
+                }
+            ]
+        },
+        {
+            "name": "Sine",
+            "key": "SINE",
+            "type": "SIMULATION"
+        },
+        {
+            "name": "Histogram",
+            "key": "HISTOGRAM",
+            "type": "VISOR"
+        },
+        {
+            "name": "PID",
+            "key": "PID",
+            "type": "SIGNAL_PROCESSING"
+        },
+        {
+            "name": "Constant",
+            "key": "CONSTANT",
+            "type": "SIMULATION"
+        },
+        {
+            "name": "Time Series",
+            "key": "TIMESERIES",
+            "type": "SIMULATION"
+        },
+        {
             "name": "conditional",
             "key": "CONDITIONAL",
             "type": "CONDITIONAL",
@@ -169,7 +233,6 @@
             "key": "SCATTER3D",
             "type": "VISOR",
             "inputs": []
->>>>>>> cee71a92
         },
         {
             "name": "Multiply",
@@ -184,16 +247,6 @@
             ]
         },
         {
-<<<<<<< HEAD
-            "name": "Bar Chart",
-            "key": "BAR",
-            "type": "VISOR"
-        },
-        {
-            "name": "The End",
-            "key": "END",
-            "type": "TERMINATOR"
-=======
             "name": "Camera",
             "key": "CAMERA",
             "type": "LOADER"
@@ -227,7 +280,6 @@
             "name": "Object Detection",
             "key": "OBJECT_DETECTION",
             "type": "SIMULATION"
->>>>>>> cee71a92
         },
         {
             "name": "Butterworth Filter",
@@ -271,11 +323,6 @@
             "type": "VISOR"
         },
         {
-<<<<<<< HEAD
-            "name": "Histogram",
-            "key": "HISTOGRAM",
-            "type": "VISOR"
-=======
             "name": "Low-pass FIR Filter",
             "key": "FIR",
             "type": "SIGNAL_PROCESSING"
@@ -289,33 +336,16 @@
             "name": "GoTo",
             "key": "GOTO",
             "type": "LOOP"
->>>>>>> cee71a92
-        },
-        {
-            "name": "PID",
-            "key": "PID",
-            "type": "SIGNAL_PROCESSING"
-        },
-        {
-<<<<<<< HEAD
-            "name": "Constant",
-            "key": "CONSTANT",
-            "type": "SIMULATION"
-        },
-        {
-            "name": "Time Series",
-            "key": "TIMESERIES",
-            "type": "SIMULATION"
-        },
-        {
-            "name": "conditional",
-            "key": "CONDITIONAL",
-            "type": "CONDITIONAL",
-=======
+        },
+        {
+            "name": "Line",
+            "key": "LINE",
+            "type": "VISOR"
+        },
+        {
             "name": "Sub",
             "key": "SUBTRACT",
             "type": "ARITHMETIC",
->>>>>>> cee71a92
             "inputs": [
                 {
                     "name": "y",
@@ -325,35 +355,9 @@
             ]
         },
         {
-<<<<<<< HEAD
-            "name": "Line",
-            "key": "LINE",
-            "type": "VISOR"
-        },
-        {
-            "name": "Absolute",
-            "key": "ABS",
-            "type": "ARITHMETIC"
-        },
-        {
-            "name": "Scatter Plot",
-            "key": "SCATTER",
-            "type": "VISOR"
-        },
-        {
-            "name": "Camera",
-            "key": "CAMERA",
-            "type": "LOADER"
-        },
-        {
-            "name": "Sub",
-            "key": "SUBTRACT",
-            "type": "ARITHMETIC",
-=======
             "name": "Matmul",
             "key": "MATMUL",
             "type": "ARRAY_AND_MATRIX",
->>>>>>> cee71a92
             "inputs": [
                 {
                     "name": "y",
@@ -363,7 +367,6 @@
             ]
         },
         {
-<<<<<<< HEAD
             "name": "timer",
             "key": "TIMER",
             "type": "TIMER"
@@ -404,42 +407,22 @@
             "d2": {
                 "type": "float",
                 "default": "100"
-=======
-            "name": "Bar Chart",
-            "key": "BAR",
-            "type": "VISOR"
-        },
-        {
-            "name": "Savitzky-Golay Filter",
-            "key": "SAVGOL",
-            "type": "SIGNAL_PROCESSING"
-        },
-        {
-            "name": "Constant",
-            "key": "CONSTANT",
-            "type": "SIMULATION"
-        },
-        {
-            "name": "The End",
-            "key": "END",
-            "type": "TERMINATOR"
-        }
-    ],
-    "parameters": {
-        "CONDITIONAL": {
-            "operator_type": {
-                "type": "string",
-                "default": ">="
->>>>>>> cee71a92
-            }
-        },
-        "INVERT": {
-            "rcond": {
-                "type": "float",
-                "default": 1.0
-            }
-        },
-<<<<<<< HEAD
+            }
+        },
+        "LINSPACE": {
+            "start": {
+                "type": "float",
+                "default": "10"
+            },
+            "end": {
+                "type": "float",
+                "default": "0"
+            },
+            "step": {
+                "type": "float",
+                "default": "1000"
+            }
+        },
         "FEEDBACK": {
             "referred_node": {
                 "type": "node_reference",
@@ -452,26 +435,39 @@
                 "default": 3
             },
             "porder": {
-=======
-        "LOOP": {
-            "num_loops": {
->>>>>>> cee71a92
                 "type": "int",
-                "default": -1
-            }
-        },
-<<<<<<< HEAD
+                "default": 1
+            }
+        },
+        "FIR": {
+            "sample_rate": {
+                "type": "float",
+                "default": 100
+            },
+            "transition_width": {
+                "type": "float",
+                "default": 5.0
+            },
+            "stop_band_attenuation": {
+                "type": "float",
+                "default": 60
+            },
+            "cutoff_freq": {
+                "type": "float",
+                "default": 10.0
+            }
+        },
         "END": {},
         "LOOP": {
             "num_loops": {
                 "type": "int",
                 "default": -1
-=======
+            }
+        },
         "TIMER": {
             "sleep_time": {
                 "type": "int",
                 "default": 0
->>>>>>> cee71a92
             }
         },
         "SINE": {
@@ -502,42 +498,6 @@
                 "default": "sine"
             }
         },
-<<<<<<< HEAD
-        "PID": {
-            "Kp": {
-                "type": "float",
-                "default": "5"
-            },
-            "Ki": {
-                "type": "float",
-                "default": "0.0143"
-            },
-            "Kd": {
-                "type": "float",
-                "default": "356.25"
-            }
-        },
-        "CONSTANT": {
-            "constant": {
-                "type": "float",
-                "default": "3"
-            }
-        },
-        "TIMESERIES": {},
-        "CONDITIONAL": {
-            "operator_type": {
-                "type": "string",
-                "default": ">="
-            }
-        },
-        "LINE": {
-            "referred_node": {
-                "type": "node_reference",
-                "default": ""
-            }
-        },
-=======
->>>>>>> cee71a92
         "CAMERA": {
             "file_type": {
                 "type": "string",
@@ -548,12 +508,6 @@
                 "default": 0
             }
         },
-<<<<<<< HEAD
-        "TIMER": {
-            "sleep_time": {
-                "type": "int",
-                "default": 0
-=======
         "FEEDBACK": {
             "referred_node": {
                 "type": "node_reference",
@@ -627,7 +581,6 @@
             "constant": {
                 "type": "float",
                 "default": "3"
->>>>>>> cee71a92
             }
         },
         "END": {}
