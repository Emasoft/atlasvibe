{
    "_v": 0,
    "commands": [
        {
<<<<<<< HEAD
            "name": "Absolute",
            "key": "ABS",
            "type": "ARITHMETIC"
        },
        {
            "name": "Loop",
            "key": "LOOP",
            "type": "LOOP",
            "inputs": [
                {
                    "name": "end",
                    "id": "end",
                    "type": "source"
                },
                {
                    "name": "body",
                    "id": "body",
                    "type": "source"
                }
            ]
        },
        {
            "name": "Feedback",
            "key": "FEEDBACK",
            "type": "SIMULATION"
        },
        {
            "name": "PHIDGET22",
            "key": "PHIDGET22",
            "type": "PHIDGET",
            "pip_dependencies": [
                {
                    "name": "Phidget22"
                }
            ]
        },
        {
            "name": "Local File",
            "key": "LOCAL_FILE",
            "type": "LOCAL_FILE_SYSTEM"
        },
        {
            "name": "Conditional",
            "key": "CONDITIONAL",
            "type": "CONDITIONAL",
            "inputs": [
                {
                    "name": "x",
                    "id": "first",
                    "type": "target"
                },
                {
                    "name": "y",
                    "id": "second",
                    "type": "target"
                },
                {
                    "name": "true",
                    "id": "true",
                    "type": "source"
                },
=======
            "name": "Sine",
            "key": "SINE",
            "type": "SIMULATION"
        },
        {
            "name": "LABJACKU3",
            "key": "LABJACKU3",
            "type": "LABJACK",
            "pip_dependencies": [
>>>>>>> 92d398ea
                {
                    "name": "labjackpython",
                    "v": "2.1.0"
                }
            ]
        },
        {
<<<<<<< HEAD
            "name": "Butterworth Filter",
            "key": "BUTTER",
            "type": "SIGNAL_PROCESSING"
        },
        {
            "name": "Subtract",
            "key": "SUBTRACT",
            "type": "ARITHMETIC",
=======
            "name": "Image Smoothing",
            "key": "IMAGE_SMOOTHING",
            "type": "IMAGE_PROCESSING",
            "pip_dependencies": [
                {
                    "name": "opencv-python-headless",
                    "v": "4.7.0.72"
                }
            ]
        },
        {
            "name": "Loop",
            "key": "LOOP",
            "type": "LOOP",
            "inputs": [
                {
                    "name": "end",
                    "id": "end",
                    "type": "source"
                },
                {
                    "name": "body",
                    "id": "body",
                    "type": "source"
                }
            ]
        },
        {
            "name": "Line",
            "key": "LINE",
            "type": "PLOTLY_VISOR"
        },
        {
            "name": "Feedback",
            "key": "FEEDBACK",
            "type": "SIMULATION"
        },
        {
            "name": "Image Viewer",
            "key": "IMAGE",
            "type": "PLOTLY_VISOR"
        },
        {
            "name": "Low-pass FIR Filter",
            "key": "FIR",
            "type": "SIGNAL_PROCESSING"
        },
        {
            "name": "Timer",
            "key": "TIMER",
            "type": "TIMER"
        },
        {
            "name": "3D Surface Plot",
            "key": "SURFACE3D",
            "type": "PLOTLY_VISOR"
        },
        {
            "name": "Bar Chart",
            "key": "BAR",
            "type": "PLOTLY_VISOR"
        },
        {
            "name": "PID",
            "key": "PID",
            "type": "SIGNAL_PROCESSING"
        },
        {
            "name": "Conditional",
            "key": "CONDITIONAL",
            "type": "CONDITIONAL",
>>>>>>> 92d398ea
            "inputs": [
                {
                    "name": "x",
                    "id": "first",
                    "type": "target"
                },
                {
                    "name": "y",
<<<<<<< HEAD
                    "id": "sub_y",
=======
                    "id": "second",
>>>>>>> 92d398ea
                    "type": "target"
                },
                {
                    "name": "true",
                    "id": "true",
                    "type": "source"
                },
                {
                    "name": "false",
                    "id": "false",
                    "type": "source"
                }
            ]
        },
        {
<<<<<<< HEAD
            "name": "Plotly Dataset",
            "key": "PLOTLY_DATASET",
            "type": "SAMPLE_DATASET"
        },
        {
=======
>>>>>>> 92d398ea
            "name": "STEPPER_DRIVER_TIC",
            "key": "STEPPER_DRIVER_TIC",
            "type": "STEPPER",
            "pip_dependencies": [
                {
                    "name": "ticlib",
                    "v": "0.2.2"
                }
            ]
        },
        {
<<<<<<< HEAD
            "name": "SERIAL",
            "key": "SERIAL",
            "type": "SERIAL",
=======
            "name": "Table",
            "key": "TABLE",
            "type": "PLOTLY_VISOR"
        },
        {
            "name": "PHIDGET22",
            "key": "PHIDGET22",
            "type": "PHIDGET",
>>>>>>> 92d398ea
            "pip_dependencies": [
                {
                    "name": "pyserial",
                    "v": 3.5
                }
            ]
        },
        {
<<<<<<< HEAD
            "name": "The END",
            "key": "END",
            "type": "TERMINATOR"
        },
        {
            "name": "Object Detection",
            "key": "OBJECT_DETECTION",
            "type": "AI_OBJECT_DETECTION",
=======
            "name": "KEITHLEY2400",
            "key": "KEITHLEY2400",
            "type": "KEITHLEY",
>>>>>>> 92d398ea
            "pip_dependencies": [
                {
                    "name": "pyserial",
                    "v": 3.5
                }
            ]
        },
        {
<<<<<<< HEAD
            "name": "Table",
            "key": "TABLE",
            "type": "PLOTLY_VISOR"
        },
        {
            "name": "Loader",
            "key": "LOADER",
            "type": "CLOUD_DATABASE"
        },
        {
            "name": "Time Series",
            "key": "TIMESERIES",
            "type": "SIMULATION"
        },
        {
            "name": "Matmul",
            "key": "MATMUL",
            "type": "MATRIX_MANIPULATION",
            "inputs": [
                {
                    "name": "y",
                    "id": "matmul_y",
=======
            "name": "Histogram",
            "key": "HISTOGRAM",
            "type": "PLOTLY_VISOR"
        },
        {
            "name": "Add",
            "key": "ADD",
            "type": "ARITHMETIC",
            "inputs": [
                {
                    "name": "y",
                    "id": "add_y",
>>>>>>> 92d398ea
                    "type": "target"
                }
            ]
        },
        {
<<<<<<< HEAD
            "name": "GoTo",
            "key": "GOTO",
            "type": "LOOP"
        },
        {
            "name": "Camera",
            "key": "CAMERA",
            "type": "WEB_CAM"
        },
        {
            "name": "Savitzky-Golay Filter",
            "key": "SAVGOL",
            "type": "SIGNAL_PROCESSING"
=======
            "name": "Local File",
            "key": "LOCAL_FILE",
            "type": "LOCAL_FILE_SYSTEM"
>>>>>>> 92d398ea
        },
        {
            "name": "Line",
            "key": "LINE",
            "type": "PLOTLY_VISOR"
        },
        {
<<<<<<< HEAD
            "name": "Scatter Plot",
            "key": "SCATTER",
            "type": "PLOTLY_VISOR"
        },
        {
            "name": "3D Scatter Plot",
            "key": "SCATTER3D",
            "type": "PLOTLY_VISOR",
            "inputs": []
        },
        {
            "name": "SELECT_ARRAY",
            "key": "SELECT_ARRAY",
            "type": "SELECT_ARRAY"
        },
        {
            "name": "Linspace",
            "key": "LINSPACE",
            "type": "SIMULATION",
            "ui_component_id": "default"
        },
        {
            "name": "KEITHLEY2400",
            "key": "KEITHLEY2400",
            "type": "KEITHLEY",
=======
            "name": "Second Order System",
            "key": "SECOND_ORDER_SYSTEM",
            "type": "SIMULATION"
        },
        {
            "name": "SERIAL_TIMESERIES",
            "key": "SERIAL_TIMESERIES",
            "type": "SERIAL",
            "pip_dependencies": [
                {
                    "name": "pyserial",
                    "v": 3.5
                }
            ]
        },
        {
            "name": "Object Detection",
            "key": "OBJECT_DETECTION",
            "type": "AI_OBJECT_DETECTION",
            "pip_dependencies": [
                {
                    "name": "opencv-python-headless",
                    "v": "4.7.0.72"
                }
            ]
        },
        {
            "name": "Constant",
            "key": "CONSTANT",
            "type": "SIMULATION"
        },
        {
            "name": "SERIAL",
            "key": "SERIAL",
            "type": "SERIAL",
>>>>>>> 92d398ea
            "pip_dependencies": [
                {
                    "name": "pyserial",
                    "v": 3.5
                }
            ]
        },
        {
<<<<<<< HEAD
            "name": "Sine",
            "key": "SINE",
            "type": "SIMULATION"
        },
        {
            "name": "3D Surface Plot",
            "key": "SURFACE3D",
            "type": "PLOTLY_VISOR"
        },
        {
            "name": "Bar Chart",
            "key": "BAR",
            "type": "PLOTLY_VISOR"
        },
        {
            "name": "Random (Uniform)",
            "key": "RAND",
            "type": "SIMULATION"
        },
        {
            "name": "Image Viewer",
            "key": "IMAGE",
            "type": "PLOTLY_VISOR"
        },
        {
            "name": "Timer",
            "key": "TIMER",
            "type": "TIMER"
        },
        {
            "name": "Histogram",
            "key": "HISTOGRAM",
            "type": "PLOTLY_VISOR"
=======
            "name": "Loader",
            "key": "LOADER",
            "type": "CLOUD_DATABASE"
        },
        {
            "name": "Time Series",
            "key": "TIMESERIES",
            "type": "SIMULATION"
        },
        {
            "name": "Matmul",
            "key": "MATMUL",
            "type": "MATRIX_MANIPULATION",
            "inputs": [
                {
                    "name": "y",
                    "id": "matmul_y",
                    "type": "target"
                }
            ]
        },
        {
            "name": "R Dataset",
            "key": "R_DATASET",
            "type": "SAMPLE_DATASET",
            "pip_dependencies": [
                {
                    "name": "rdatasets",
                    "v": "0.1.0"
                }
            ]
        },
        {
            "name": "Camera",
            "key": "CAMERA",
            "type": "WEB_CAM",
            "pip_dependencies": [
                {
                    "name": "opencv-python-headless",
                    "v": "4.7.0.72"
                }
            ]
        },
        {
            "name": "Random (Uniform)",
            "key": "RAND",
            "type": "SIMULATION"
        },
        {
            "name": "Plotly Dataset",
            "key": "PLOTLY_DATASET",
            "type": "SAMPLE_DATASET"
        },
        {
            "name": "Butterworth Filter",
            "key": "BUTTER",
            "type": "SIGNAL_PROCESSING"
        },
        {
            "name": "The END",
            "key": "END",
            "type": "TERMINATOR"
        },
        {
            "name": "SELECT_ARRAY",
            "key": "SELECT_ARRAY",
            "type": "SELECT_ARRAY"
        },
        {
            "name": "Savitzky-Golay Filter",
            "key": "SAVGOL",
            "type": "SIGNAL_PROCESSING"
        },
        {
            "name": "STEPPER_DRIVER_TIC_KNOB",
            "key": "STEPPER_DRIVER_TIC_KNOB",
            "type": "STEPPER2"
        },
        {
            "name": "3D Scatter Plot",
            "key": "SCATTER3D",
            "type": "PLOTLY_VISOR",
            "inputs": []
>>>>>>> 92d398ea
        },
        {
            "name": "STEPPER_DRIVER_TIC_KNOB",
            "key": "STEPPER_DRIVER_TIC_KNOB",
            "type": "STEPPER2"
        },
        {
<<<<<<< HEAD
            "name": "Second Order System",
            "key": "SECOND_ORDER_SYSTEM",
            "type": "SIMULATION"
        },
        {
            "name": "Multiply",
            "key": "MULTIPLY",
            "type": "ARITHMETIC",
            "inputs": [
                {
                    "name": "y",
                    "id": "multiply_y",
                    "type": "target"
                }
            ]
        },
        {
            "name": "Add",
            "key": "ADD",
            "type": "ARITHMETIC",
            "inputs": [
                {
                    "name": "y",
                    "id": "add_y",
                    "type": "target"
                }
            ]
        },
        {
            "name": "LABJACKU3",
            "key": "LABJACKU3",
            "type": "LABJACK",
            "pip_dependencies": [
                {
                    "name": "labjackpython",
                    "v": "2.1.0"
                }
            ]
        },
        {
            "name": "Constant",
            "key": "CONSTANT",
            "type": "SIMULATION"
        },
        {
            "name": "R Dataset",
            "key": "R_DATASET",
            "type": "SAMPLE_DATASET",
            "pip_dependencies": [
                {
                    "name": "rdatasets",
                    "v": "0.1.0"
                }
            ]
        },
        {
            "name": "PID",
            "key": "PID",
            "type": "SIGNAL_PROCESSING"
        },
        {
            "name": "Low-pass FIR Filter",
            "key": "FIR",
            "type": "SIGNAL_PROCESSING"
        },
        {
            "name": "SK Learn Image",
            "key": "SKLEARNIMAGE",
            "type": "SAMPLE_IMAGE",
            "pip_dependencies": [
                {
                    "name": "scikit-image",
                    "v": "0.20.0"
                }
            ]
        },
        {
            "name": "Invert",
            "key": "INVERT",
            "type": "MATRIX_MANIPULATION"
        }
    ],
    "parameters": {
        "LOOP": {
            "num_loops": {
                "type": "int",
                "default": -1
            }
        },
        "FEEDBACK": {
            "referred_node": {
                "type": "node_reference",
                "default": ""
=======
            "name": "Invert",
            "key": "INVERT",
            "type": "MATRIX_MANIPULATION"
        },
        {
            "name": "SK Learn Image",
            "key": "SKLEARNIMAGE",
            "type": "SAMPLE_IMAGE",
            "pip_dependencies": [
                {
                    "name": "scikit-image",
                    "v": "0.20.0"
                }
            ]
        },
        {
            "name": "Absolute",
            "key": "ABS",
            "type": "ARITHMETIC"
        },
        {
            "name": "Multiply",
            "key": "MULTIPLY",
            "type": "ARITHMETIC",
            "inputs": [
                {
                    "name": "y",
                    "id": "multiply_y",
                    "type": "target"
                }
            ]
        },
        {
            "name": "Linspace",
            "key": "LINSPACE",
            "type": "SIMULATION",
            "ui_component_id": "default"
        },
        {
            "name": "Subtract",
            "key": "SUBTRACT",
            "type": "ARITHMETIC",
            "inputs": [
                {
                    "name": "y",
                    "id": "sub_y",
                    "type": "target"
                }
            ]
        }
    ],
    "parameters": {
        "SINE": {
            "frequency": {
                "type": "float",
                "default": 1
            },
            "offset": {
                "type": "float",
                "default": 0
            },
            "amplitude": {
                "type": "float",
                "default": 1
            },
            "phase": {
                "type": "float",
                "default": 0.0
            },
            "waveform": {
                "type": "select",
                "options": [
                    "sine",
                    "square",
                    "triangle",
                    "sawtooth"
                ],
                "default": "sine"
            }
        },
        "LABJACKU3": {
            "numbers": {
                "type": "int",
                "default": 1
>>>>>>> 92d398ea
            }
        },
        "IMAGE_SMOOTHING": {
            "kernel": {
                "type": "float",
                "default": 5
            },
            "smoothing_type": {
                "type": "select",
                "options": [
                    "average",
                    "gaussian",
                    "median",
                    "bilateral"
                ],
                "default": "average"
            }
        },
        "LOOP": {
            "num_loops": {
                "type": "int",
                "default": -1
            }
        },
        "LINE": {},
        "FEEDBACK": {
            "referred_node": {
                "type": "node_reference",
                "default": ""
            }
        },
        "FIR": {
            "sample_rate": {
                "type": "float",
                "default": 100
            },
            "transition_width": {
                "type": "float",
                "default": 5.0
            },
            "stop_band_attenuation": {
                "type": "float",
<<<<<<< HEAD
                "default": 0.06
            }
        },
        "LOCAL_FILE": {
            "file_type": {
                "type": "string",
                "default": "image"
            },
            "path": {
                "type": "string",
                "default": ""
            }
        },
        "CONDITIONAL": {
            "operator_type": {
                "type": "string",
                "default": ">="
=======
                "default": 60
            },
            "cutoff_freq": {
                "type": "float",
                "default": 10.0
            }
        },
        "TIMER": {
            "sleep_time": {
                "type": "int",
                "default": 0
>>>>>>> 92d398ea
            }
        },
        "PLOTLY_DATASET": {
            "dataset_key": {
                "type": "select",
                "options": [
                    "wind",
                    "iris",
                    "carshare",
                    "tips",
                    "election",
                    "experiment",
                    "gapminder",
                    "medals_long",
                    "medals_wide",
                    "stocks"
                ],
                "default": "wind"
            }
        },
<<<<<<< HEAD
=======
        "CONDITIONAL": {
            "operator_type": {
                "type": "string",
                "default": ">="
            }
        },
>>>>>>> 92d398ea
        "STEPPER_DRIVER_TIC": {
            "current_limit": {
                "type": "int",
                "default": 30
            },
            "sleep_time": {
                "type": "int",
                "default": 2
            }
        },
<<<<<<< HEAD
        "SERIAL": {
            "comport": {
                "type": "string",
                "default": "/dev/ttyUSB0"
            },
            "baudrate": {
                "type": "float",
                "default": 9600
            },
            "num_readings": {
                "type": "float",
                "default": 100
            },
            "record_period": {
                "type": "float",
                "default": 1
            }
        },
        "END": {},
        "LOADER": {
            "measurement_uuid": {
                "type": "string",
                "default": ""
            }
        },
        "TIMESERIES": {},
        "GOTO": {
            "goto_node_id": {
                "type": "node_reference",
                "default": ""
            }
        },
        "CAMERA": {
=======
        "PHIDGET22": {
            "n_sensors": {
                "type": "int",
                "default": 3
            },
            "calibration1": {
                "type": "float",
                "default": 0.015
            },
            "calibration2": {
                "type": "float",
                "default": 0.06
            }
        },
        "KEITHLEY2400": {
            "comport": {
                "type": "string",
                "default": "/dev/ttyUSB0"
            },
            "baudrate": {
                "type": "float",
                "default": 9600
            }
        },
        "LOCAL_FILE": {
>>>>>>> 92d398ea
            "file_type": {
                "type": "string",
                "default": "image"
            },
            "camera_ind": {
                "type": "integer",
                "default": 0
            }
        },
        "SAVGOL": {
            "wlen": {
                "type": "int",
                "default": 3
            },
            "porder": {
                "type": "int",
                "default": 1
            }
        },
        "LINE": {},
        "SELECT_ARRAY": {
            "column": {
                "type": "float",
                "default": 0
            }
        },
        "SECOND_ORDER_SYSTEM": {
            "d1": {
                "type": "float",
                "default": 250
            },
            "d2": {
                "type": "float",
                "default": 100
            }
        },
        "SERIAL_TIMESERIES": {
            "comport": {
                "type": "string",
                "default": "/dev/ttyUSB0"
            },
            "baudrate": {
                "type": "float",
                "default": 9600
            },
            "num_readings": {
                "type": "float",
                "default": 100
            },
            "record_period": {
                "type": "float",
                "default": 1
            }
        },
<<<<<<< HEAD
        "KEITHLEY2400": {
=======
        "CONSTANT": {
            "constant": {
                "type": "float",
                "default": 3
            }
        },
        "SERIAL": {
>>>>>>> 92d398ea
            "comport": {
                "type": "string",
                "default": "/dev/ttyUSB0"
            },
            "baudrate": {
                "type": "float",
                "default": 9600
            }
        },
        "SINE": {
            "frequency": {
                "type": "float",
                "default": 1
            },
            "offset": {
                "type": "float",
                "default": 0
            },
            "amplitude": {
                "type": "float",
                "default": 1
<<<<<<< HEAD
            },
            "phase": {
                "type": "float",
                "default": 0.0
            },
            "waveform": {
=======
            }
        },
        "LOADER": {
            "measurement_uuid": {
                "type": "string",
                "default": ""
            }
        },
        "TIMESERIES": {},
        "R_DATASET": {
            "dataset_key": {
                "type": "string",
                "default": "iris"
            }
        },
        "CAMERA": {
            "camera_ind": {
                "type": "float",
                "default": 0
            }
        },
        "PLOTLY_DATASET": {
            "dataset_key": {
>>>>>>> 92d398ea
                "type": "select",
                "options": [
                    "sine",
                    "square",
                    "triangle",
                    "sawtooth"
                ],
                "default": "sine"
            }
        },
        "TIMER": {
            "sleep_time": {
                "type": "int",
                "default": 0
            }
        },
        "STEPPER_DRIVER_TIC_KNOB": {
            "knob_value": {
                "type": "int",
                "default": 0
            },
            "current_limit": {
                "type": "int",
                "default": 30
            },
            "speed": {
                "type": "int",
                "default": 200000
            },
            "sleep_time": {
                "type": "int",
                "default": 2
            }
        },
        "END": {},
        "SELECT_ARRAY": {
            "column": {
                "type": "float",
                "default": 0
            }
        },
<<<<<<< HEAD
        "LABJACKU3": {
            "numbers": {
                "type": "int",
                "default": 1
            }
        },
        "CONSTANT": {
            "constant": {
                "type": "float",
                "default": 3
            }
        },
        "R_DATASET": {
            "dataset_key": {
                "type": "string",
                "default": "iris"
            }
        },
        "PID": {
            "Kp": {
                "type": "float",
                "default": 5
            },
            "Ki": {
                "type": "float",
                "default": 0.0143
            },
            "Kd": {
                "type": "float",
                "default": 356.25
=======
        "SAVGOL": {
            "wlen": {
                "type": "int",
                "default": 3
            },
            "porder": {
                "type": "int",
                "default": 1
>>>>>>> 92d398ea
            }
        },
        "STEPPER_DRIVER_TIC_KNOB": {
            "knob_value": {
                "type": "int",
                "default": 0
            },
            "current_limit": {
                "type": "int",
                "default": 30
            },
            "speed": {
                "type": "int",
                "default": 200000
            },
            "sleep_time": {
                "type": "int",
                "default": 2
            }
        },
<<<<<<< HEAD
=======
        "GOTO": {
            "goto_node_id": {
                "type": "node_reference",
                "default": ""
            }
        },
        "INVERT": {
            "rcond": {
                "type": "float",
                "default": 1.0
            }
        },
>>>>>>> 92d398ea
        "SKLEARNIMAGE": {
            "img_key": {
                "type": "string",
                "default": "astronaut"
            }
        },
<<<<<<< HEAD
        "INVERT": {
            "rcond": {
                "type": "float",
                "default": 1.0
=======
        "LINSPACE": {
            "start": {
                "type": "float",
                "default": 10
            },
            "end": {
                "type": "float",
                "default": 0
            },
            "step": {
                "type": "float",
                "default": 1000
>>>>>>> 92d398ea
            }
        }
    }
}<|MERGE_RESOLUTION|>--- conflicted
+++ resolved
@@ -2,10 +2,31 @@
     "_v": 0,
     "commands": [
         {
-<<<<<<< HEAD
-            "name": "Absolute",
-            "key": "ABS",
-            "type": "ARITHMETIC"
+            "name": "Sine",
+            "key": "SINE",
+            "type": "SIMULATION"
+        },
+        {
+            "name": "LABJACKU3",
+            "key": "LABJACKU3",
+            "type": "LABJACK",
+            "pip_dependencies": [
+                {
+                    "name": "labjackpython",
+                    "v": "2.1.0"
+                }
+            ]
+        },
+        {
+            "name": "Image Smoothing",
+            "key": "IMAGE_SMOOTHING",
+            "type": "IMAGE_PROCESSING",
+            "pip_dependencies": [
+                {
+                    "name": "opencv-python-headless",
+                    "v": "4.7.0.72"
+                }
+            ]
         },
         {
             "name": "Loop",
@@ -25,24 +46,44 @@
             ]
         },
         {
+            "name": "Line",
+            "key": "LINE",
+            "type": "PLOTLY_VISOR"
+        },
+        {
             "name": "Feedback",
             "key": "FEEDBACK",
             "type": "SIMULATION"
         },
         {
-            "name": "PHIDGET22",
-            "key": "PHIDGET22",
-            "type": "PHIDGET",
-            "pip_dependencies": [
-                {
-                    "name": "Phidget22"
-                }
-            ]
-        },
-        {
-            "name": "Local File",
-            "key": "LOCAL_FILE",
-            "type": "LOCAL_FILE_SYSTEM"
+            "name": "Image Viewer",
+            "key": "IMAGE",
+            "type": "PLOTLY_VISOR"
+        },
+        {
+            "name": "Low-pass FIR Filter",
+            "key": "FIR",
+            "type": "SIGNAL_PROCESSING"
+        },
+        {
+            "name": "Timer",
+            "key": "TIMER",
+            "type": "TIMER"
+        },
+        {
+            "name": "3D Surface Plot",
+            "key": "SURFACE3D",
+            "type": "PLOTLY_VISOR"
+        },
+        {
+            "name": "Bar Chart",
+            "key": "BAR",
+            "type": "PLOTLY_VISOR"
+        },
+        {
+            "name": "PID",
+            "key": "PID",
+            "type": "SIGNAL_PROCESSING"
         },
         {
             "name": "Conditional",
@@ -64,126 +105,6 @@
                     "id": "true",
                     "type": "source"
                 },
-=======
-            "name": "Sine",
-            "key": "SINE",
-            "type": "SIMULATION"
-        },
-        {
-            "name": "LABJACKU3",
-            "key": "LABJACKU3",
-            "type": "LABJACK",
-            "pip_dependencies": [
->>>>>>> 92d398ea
-                {
-                    "name": "labjackpython",
-                    "v": "2.1.0"
-                }
-            ]
-        },
-        {
-<<<<<<< HEAD
-            "name": "Butterworth Filter",
-            "key": "BUTTER",
-            "type": "SIGNAL_PROCESSING"
-        },
-        {
-            "name": "Subtract",
-            "key": "SUBTRACT",
-            "type": "ARITHMETIC",
-=======
-            "name": "Image Smoothing",
-            "key": "IMAGE_SMOOTHING",
-            "type": "IMAGE_PROCESSING",
-            "pip_dependencies": [
-                {
-                    "name": "opencv-python-headless",
-                    "v": "4.7.0.72"
-                }
-            ]
-        },
-        {
-            "name": "Loop",
-            "key": "LOOP",
-            "type": "LOOP",
-            "inputs": [
-                {
-                    "name": "end",
-                    "id": "end",
-                    "type": "source"
-                },
-                {
-                    "name": "body",
-                    "id": "body",
-                    "type": "source"
-                }
-            ]
-        },
-        {
-            "name": "Line",
-            "key": "LINE",
-            "type": "PLOTLY_VISOR"
-        },
-        {
-            "name": "Feedback",
-            "key": "FEEDBACK",
-            "type": "SIMULATION"
-        },
-        {
-            "name": "Image Viewer",
-            "key": "IMAGE",
-            "type": "PLOTLY_VISOR"
-        },
-        {
-            "name": "Low-pass FIR Filter",
-            "key": "FIR",
-            "type": "SIGNAL_PROCESSING"
-        },
-        {
-            "name": "Timer",
-            "key": "TIMER",
-            "type": "TIMER"
-        },
-        {
-            "name": "3D Surface Plot",
-            "key": "SURFACE3D",
-            "type": "PLOTLY_VISOR"
-        },
-        {
-            "name": "Bar Chart",
-            "key": "BAR",
-            "type": "PLOTLY_VISOR"
-        },
-        {
-            "name": "PID",
-            "key": "PID",
-            "type": "SIGNAL_PROCESSING"
-        },
-        {
-            "name": "Conditional",
-            "key": "CONDITIONAL",
-            "type": "CONDITIONAL",
->>>>>>> 92d398ea
-            "inputs": [
-                {
-                    "name": "x",
-                    "id": "first",
-                    "type": "target"
-                },
-                {
-                    "name": "y",
-<<<<<<< HEAD
-                    "id": "sub_y",
-=======
-                    "id": "second",
->>>>>>> 92d398ea
-                    "type": "target"
-                },
-                {
-                    "name": "true",
-                    "id": "true",
-                    "type": "source"
-                },
                 {
                     "name": "false",
                     "id": "false",
@@ -192,14 +113,6 @@
             ]
         },
         {
-<<<<<<< HEAD
-            "name": "Plotly Dataset",
-            "key": "PLOTLY_DATASET",
-            "type": "SAMPLE_DATASET"
-        },
-        {
-=======
->>>>>>> 92d398ea
             "name": "STEPPER_DRIVER_TIC",
             "key": "STEPPER_DRIVER_TIC",
             "type": "STEPPER",
@@ -211,54 +124,100 @@
             ]
         },
         {
-<<<<<<< HEAD
+            "name": "Table",
+            "key": "TABLE",
+            "type": "PLOTLY_VISOR"
+        },
+        {
+            "name": "PHIDGET22",
+            "key": "PHIDGET22",
+            "type": "PHIDGET",
+            "pip_dependencies": [
+                {
+                    "name": "Phidget22"
+                }
+            ]
+        },
+        {
+            "name": "KEITHLEY2400",
+            "key": "KEITHLEY2400",
+            "type": "KEITHLEY",
+            "pip_dependencies": [
+                {
+                    "name": "pyserial",
+                    "v": 3.5
+                }
+            ]
+        },
+        {
+            "name": "Histogram",
+            "key": "HISTOGRAM",
+            "type": "PLOTLY_VISOR"
+        },
+        {
+            "name": "Add",
+            "key": "ADD",
+            "type": "ARITHMETIC",
+            "inputs": [
+                {
+                    "name": "y",
+                    "id": "add_y",
+                    "type": "target"
+                }
+            ]
+        },
+        {
+            "name": "Local File",
+            "key": "LOCAL_FILE",
+            "type": "LOCAL_FILE_SYSTEM"
+        },
+        {
+            "name": "Scatter Plot",
+            "key": "SCATTER",
+            "type": "PLOTLY_VISOR"
+        },
+        {
+            "name": "Second Order System",
+            "key": "SECOND_ORDER_SYSTEM",
+            "type": "SIMULATION"
+        },
+        {
+            "name": "SERIAL_TIMESERIES",
+            "key": "SERIAL_TIMESERIES",
+            "type": "SERIAL",
+            "pip_dependencies": [
+                {
+                    "name": "pyserial",
+                    "v": 3.5
+                }
+            ]
+        },
+        {
+            "name": "Object Detection",
+            "key": "OBJECT_DETECTION",
+            "type": "AI_OBJECT_DETECTION",
+            "pip_dependencies": [
+                {
+                    "name": "opencv-python-headless",
+                    "v": "4.7.0.72"
+                }
+            ]
+        },
+        {
+            "name": "Constant",
+            "key": "CONSTANT",
+            "type": "SIMULATION"
+        },
+        {
             "name": "SERIAL",
             "key": "SERIAL",
             "type": "SERIAL",
-=======
-            "name": "Table",
-            "key": "TABLE",
-            "type": "PLOTLY_VISOR"
-        },
-        {
-            "name": "PHIDGET22",
-            "key": "PHIDGET22",
-            "type": "PHIDGET",
->>>>>>> 92d398ea
             "pip_dependencies": [
                 {
                     "name": "pyserial",
                     "v": 3.5
                 }
             ]
-        },
-        {
-<<<<<<< HEAD
-            "name": "The END",
-            "key": "END",
-            "type": "TERMINATOR"
-        },
-        {
-            "name": "Object Detection",
-            "key": "OBJECT_DETECTION",
-            "type": "AI_OBJECT_DETECTION",
-=======
-            "name": "KEITHLEY2400",
-            "key": "KEITHLEY2400",
-            "type": "KEITHLEY",
->>>>>>> 92d398ea
-            "pip_dependencies": [
-                {
-                    "name": "pyserial",
-                    "v": 3.5
-                }
-            ]
-        },
-        {
-<<<<<<< HEAD
-            "name": "Table",
-            "key": "TABLE",
-            "type": "PLOTLY_VISOR"
         },
         {
             "name": "Loader",
@@ -278,55 +237,66 @@
                 {
                     "name": "y",
                     "id": "matmul_y",
-=======
-            "name": "Histogram",
-            "key": "HISTOGRAM",
-            "type": "PLOTLY_VISOR"
-        },
-        {
-            "name": "Add",
-            "key": "ADD",
-            "type": "ARITHMETIC",
-            "inputs": [
-                {
-                    "name": "y",
-                    "id": "add_y",
->>>>>>> 92d398ea
                     "type": "target"
                 }
             ]
         },
         {
-<<<<<<< HEAD
-            "name": "GoTo",
-            "key": "GOTO",
-            "type": "LOOP"
+            "name": "R Dataset",
+            "key": "R_DATASET",
+            "type": "SAMPLE_DATASET",
+            "pip_dependencies": [
+                {
+                    "name": "rdatasets",
+                    "v": "0.1.0"
+                }
+            ]
         },
         {
             "name": "Camera",
             "key": "CAMERA",
-            "type": "WEB_CAM"
+            "type": "WEB_CAM",
+            "pip_dependencies": [
+                {
+                    "name": "opencv-python-headless",
+                    "v": "4.7.0.72"
+                }
+            ]
+        },
+        {
+            "name": "Random (Uniform)",
+            "key": "RAND",
+            "type": "SIMULATION"
+        },
+        {
+            "name": "Plotly Dataset",
+            "key": "PLOTLY_DATASET",
+            "type": "SAMPLE_DATASET"
+        },
+        {
+            "name": "Butterworth Filter",
+            "key": "BUTTER",
+            "type": "SIGNAL_PROCESSING"
+        },
+        {
+            "name": "The END",
+            "key": "END",
+            "type": "TERMINATOR"
+        },
+        {
+            "name": "SELECT_ARRAY",
+            "key": "SELECT_ARRAY",
+            "type": "SELECT_ARRAY"
         },
         {
             "name": "Savitzky-Golay Filter",
             "key": "SAVGOL",
             "type": "SIGNAL_PROCESSING"
-=======
-            "name": "Local File",
-            "key": "LOCAL_FILE",
-            "type": "LOCAL_FILE_SYSTEM"
->>>>>>> 92d398ea
-        },
-        {
-            "name": "Line",
-            "key": "LINE",
-            "type": "PLOTLY_VISOR"
-        },
-        {
-<<<<<<< HEAD
-            "name": "Scatter Plot",
-            "key": "SCATTER",
-            "type": "PLOTLY_VISOR"
+        },
+        {
+            "name": "STEPPER_DRIVER_TIC_KNOB",
+            "key": "STEPPER_DRIVER_TIC_KNOB",
+            "type": "STEPPER2"
         },
         {
             "name": "3D Scatter Plot",
@@ -335,286 +305,11 @@
             "inputs": []
         },
         {
-            "name": "SELECT_ARRAY",
-            "key": "SELECT_ARRAY",
-            "type": "SELECT_ARRAY"
-        },
-        {
-            "name": "Linspace",
-            "key": "LINSPACE",
-            "type": "SIMULATION",
-            "ui_component_id": "default"
-        },
-        {
-            "name": "KEITHLEY2400",
-            "key": "KEITHLEY2400",
-            "type": "KEITHLEY",
-=======
-            "name": "Second Order System",
-            "key": "SECOND_ORDER_SYSTEM",
-            "type": "SIMULATION"
-        },
-        {
-            "name": "SERIAL_TIMESERIES",
-            "key": "SERIAL_TIMESERIES",
-            "type": "SERIAL",
-            "pip_dependencies": [
-                {
-                    "name": "pyserial",
-                    "v": 3.5
-                }
-            ]
-        },
-        {
-            "name": "Object Detection",
-            "key": "OBJECT_DETECTION",
-            "type": "AI_OBJECT_DETECTION",
-            "pip_dependencies": [
-                {
-                    "name": "opencv-python-headless",
-                    "v": "4.7.0.72"
-                }
-            ]
-        },
-        {
-            "name": "Constant",
-            "key": "CONSTANT",
-            "type": "SIMULATION"
-        },
-        {
-            "name": "SERIAL",
-            "key": "SERIAL",
-            "type": "SERIAL",
->>>>>>> 92d398ea
-            "pip_dependencies": [
-                {
-                    "name": "pyserial",
-                    "v": 3.5
-                }
-            ]
-        },
-        {
-<<<<<<< HEAD
-            "name": "Sine",
-            "key": "SINE",
-            "type": "SIMULATION"
-        },
-        {
-            "name": "3D Surface Plot",
-            "key": "SURFACE3D",
-            "type": "PLOTLY_VISOR"
-        },
-        {
-            "name": "Bar Chart",
-            "key": "BAR",
-            "type": "PLOTLY_VISOR"
-        },
-        {
-            "name": "Random (Uniform)",
-            "key": "RAND",
-            "type": "SIMULATION"
-        },
-        {
-            "name": "Image Viewer",
-            "key": "IMAGE",
-            "type": "PLOTLY_VISOR"
-        },
-        {
-            "name": "Timer",
-            "key": "TIMER",
-            "type": "TIMER"
-        },
-        {
-            "name": "Histogram",
-            "key": "HISTOGRAM",
-            "type": "PLOTLY_VISOR"
-=======
-            "name": "Loader",
-            "key": "LOADER",
-            "type": "CLOUD_DATABASE"
-        },
-        {
-            "name": "Time Series",
-            "key": "TIMESERIES",
-            "type": "SIMULATION"
-        },
-        {
-            "name": "Matmul",
-            "key": "MATMUL",
-            "type": "MATRIX_MANIPULATION",
-            "inputs": [
-                {
-                    "name": "y",
-                    "id": "matmul_y",
-                    "type": "target"
-                }
-            ]
-        },
-        {
-            "name": "R Dataset",
-            "key": "R_DATASET",
-            "type": "SAMPLE_DATASET",
-            "pip_dependencies": [
-                {
-                    "name": "rdatasets",
-                    "v": "0.1.0"
-                }
-            ]
-        },
-        {
-            "name": "Camera",
-            "key": "CAMERA",
-            "type": "WEB_CAM",
-            "pip_dependencies": [
-                {
-                    "name": "opencv-python-headless",
-                    "v": "4.7.0.72"
-                }
-            ]
-        },
-        {
-            "name": "Random (Uniform)",
-            "key": "RAND",
-            "type": "SIMULATION"
-        },
-        {
-            "name": "Plotly Dataset",
-            "key": "PLOTLY_DATASET",
-            "type": "SAMPLE_DATASET"
-        },
-        {
-            "name": "Butterworth Filter",
-            "key": "BUTTER",
-            "type": "SIGNAL_PROCESSING"
-        },
-        {
-            "name": "The END",
-            "key": "END",
-            "type": "TERMINATOR"
-        },
-        {
-            "name": "SELECT_ARRAY",
-            "key": "SELECT_ARRAY",
-            "type": "SELECT_ARRAY"
-        },
-        {
-            "name": "Savitzky-Golay Filter",
-            "key": "SAVGOL",
-            "type": "SIGNAL_PROCESSING"
-        },
-        {
-            "name": "STEPPER_DRIVER_TIC_KNOB",
-            "key": "STEPPER_DRIVER_TIC_KNOB",
-            "type": "STEPPER2"
-        },
-        {
-            "name": "3D Scatter Plot",
-            "key": "SCATTER3D",
-            "type": "PLOTLY_VISOR",
-            "inputs": []
->>>>>>> 92d398ea
-        },
-        {
-            "name": "STEPPER_DRIVER_TIC_KNOB",
-            "key": "STEPPER_DRIVER_TIC_KNOB",
-            "type": "STEPPER2"
-        },
-        {
-<<<<<<< HEAD
-            "name": "Second Order System",
-            "key": "SECOND_ORDER_SYSTEM",
-            "type": "SIMULATION"
-        },
-        {
-            "name": "Multiply",
-            "key": "MULTIPLY",
-            "type": "ARITHMETIC",
-            "inputs": [
-                {
-                    "name": "y",
-                    "id": "multiply_y",
-                    "type": "target"
-                }
-            ]
-        },
-        {
-            "name": "Add",
-            "key": "ADD",
-            "type": "ARITHMETIC",
-            "inputs": [
-                {
-                    "name": "y",
-                    "id": "add_y",
-                    "type": "target"
-                }
-            ]
-        },
-        {
-            "name": "LABJACKU3",
-            "key": "LABJACKU3",
-            "type": "LABJACK",
-            "pip_dependencies": [
-                {
-                    "name": "labjackpython",
-                    "v": "2.1.0"
-                }
-            ]
-        },
-        {
-            "name": "Constant",
-            "key": "CONSTANT",
-            "type": "SIMULATION"
-        },
-        {
-            "name": "R Dataset",
-            "key": "R_DATASET",
-            "type": "SAMPLE_DATASET",
-            "pip_dependencies": [
-                {
-                    "name": "rdatasets",
-                    "v": "0.1.0"
-                }
-            ]
-        },
-        {
-            "name": "PID",
-            "key": "PID",
-            "type": "SIGNAL_PROCESSING"
-        },
-        {
-            "name": "Low-pass FIR Filter",
-            "key": "FIR",
-            "type": "SIGNAL_PROCESSING"
-        },
-        {
-            "name": "SK Learn Image",
-            "key": "SKLEARNIMAGE",
-            "type": "SAMPLE_IMAGE",
-            "pip_dependencies": [
-                {
-                    "name": "scikit-image",
-                    "v": "0.20.0"
-                }
-            ]
-        },
-        {
-            "name": "Invert",
-            "key": "INVERT",
-            "type": "MATRIX_MANIPULATION"
-        }
-    ],
-    "parameters": {
-        "LOOP": {
-            "num_loops": {
-                "type": "int",
-                "default": -1
-            }
-        },
-        "FEEDBACK": {
-            "referred_node": {
-                "type": "node_reference",
-                "default": ""
-=======
+            "name": "GoTo",
+            "key": "GOTO",
+            "type": "LOOP"
+        },
+        {
             "name": "Invert",
             "key": "INVERT",
             "type": "MATRIX_MANIPULATION"
@@ -699,7 +394,6 @@
             "numbers": {
                 "type": "int",
                 "default": 1
->>>>>>> 92d398ea
             }
         },
         "IMAGE_SMOOTHING": {
@@ -742,8 +436,71 @@
             },
             "stop_band_attenuation": {
                 "type": "float",
-<<<<<<< HEAD
+                "default": 60
+            },
+            "cutoff_freq": {
+                "type": "float",
+                "default": 10.0
+            }
+        },
+        "TIMER": {
+            "sleep_time": {
+                "type": "int",
+                "default": 0
+            }
+        },
+        "PID": {
+            "Kp": {
+                "type": "float",
+                "default": 5
+            },
+            "Ki": {
+                "type": "float",
+                "default": 0.0143
+            },
+            "Kd": {
+                "type": "float",
+                "default": 356.25
+            }
+        },
+        "CONDITIONAL": {
+            "operator_type": {
+                "type": "string",
+                "default": ">="
+            }
+        },
+        "STEPPER_DRIVER_TIC": {
+            "current_limit": {
+                "type": "int",
+                "default": 30
+            },
+            "sleep_time": {
+                "type": "int",
+                "default": 2
+            }
+        },
+        "PHIDGET22": {
+            "n_sensors": {
+                "type": "int",
+                "default": 3
+            },
+            "calibration1": {
+                "type": "float",
+                "default": 0.015
+            },
+            "calibration2": {
+                "type": "float",
                 "default": 0.06
+            }
+        },
+        "KEITHLEY2400": {
+            "comport": {
+                "type": "string",
+                "default": "/dev/ttyUSB0"
+            },
+            "baudrate": {
+                "type": "float",
+                "default": 9600
             }
         },
         "LOCAL_FILE": {
@@ -756,23 +513,75 @@
                 "default": ""
             }
         },
-        "CONDITIONAL": {
-            "operator_type": {
-                "type": "string",
-                "default": ">="
-=======
-                "default": 60
-            },
-            "cutoff_freq": {
-                "type": "float",
-                "default": 10.0
-            }
-        },
-        "TIMER": {
-            "sleep_time": {
-                "type": "int",
+        "SECOND_ORDER_SYSTEM": {
+            "d1": {
+                "type": "float",
+                "default": 250
+            },
+            "d2": {
+                "type": "float",
+                "default": 100
+            }
+        },
+        "SERIAL_TIMESERIES": {
+            "comport": {
+                "type": "string",
+                "default": "/dev/ttyUSB0"
+            },
+            "baudrate": {
+                "type": "float",
+                "default": 9600
+            },
+            "num_readings": {
+                "type": "float",
+                "default": 100
+            },
+            "record_period": {
+                "type": "float",
+                "default": 1
+            }
+        },
+        "CONSTANT": {
+            "constant": {
+                "type": "float",
+                "default": 3
+            }
+        },
+        "SERIAL": {
+            "comport": {
+                "type": "string",
+                "default": "/dev/ttyUSB0"
+            },
+            "baudrate": {
+                "type": "float",
+                "default": 9600
+            },
+            "num_readings": {
+                "type": "float",
+                "default": 100
+            },
+            "record_period": {
+                "type": "float",
+                "default": 1
+            }
+        },
+        "LOADER": {
+            "measurement_uuid": {
+                "type": "string",
+                "default": ""
+            }
+        },
+        "TIMESERIES": {},
+        "R_DATASET": {
+            "dataset_key": {
+                "type": "string",
+                "default": "iris"
+            }
+        },
+        "CAMERA": {
+            "camera_ind": {
+                "type": "float",
                 "default": 0
->>>>>>> 92d398ea
             }
         },
         "PLOTLY_DATASET": {
@@ -793,333 +602,59 @@
                 "default": "wind"
             }
         },
-<<<<<<< HEAD
-=======
-        "CONDITIONAL": {
-            "operator_type": {
-                "type": "string",
-                "default": ">="
-            }
-        },
->>>>>>> 92d398ea
-        "STEPPER_DRIVER_TIC": {
+        "END": {},
+        "SELECT_ARRAY": {
+            "column": {
+                "type": "float",
+                "default": 0
+            }
+        },
+        "SAVGOL": {
+            "wlen": {
+                "type": "int",
+                "default": 3
+            },
+            "porder": {
+                "type": "int",
+                "default": 1
+            }
+        },
+        "STEPPER_DRIVER_TIC_KNOB": {
+            "knob_value": {
+                "type": "int",
+                "default": 0
+            },
             "current_limit": {
                 "type": "int",
                 "default": 30
             },
+            "speed": {
+                "type": "int",
+                "default": 200000
+            },
             "sleep_time": {
                 "type": "int",
                 "default": 2
             }
         },
-<<<<<<< HEAD
-        "SERIAL": {
-            "comport": {
-                "type": "string",
-                "default": "/dev/ttyUSB0"
-            },
-            "baudrate": {
-                "type": "float",
-                "default": 9600
-            },
-            "num_readings": {
-                "type": "float",
-                "default": 100
-            },
-            "record_period": {
-                "type": "float",
-                "default": 1
-            }
-        },
-        "END": {},
-        "LOADER": {
-            "measurement_uuid": {
-                "type": "string",
-                "default": ""
-            }
-        },
-        "TIMESERIES": {},
         "GOTO": {
             "goto_node_id": {
                 "type": "node_reference",
                 "default": ""
             }
         },
-        "CAMERA": {
-=======
-        "PHIDGET22": {
-            "n_sensors": {
-                "type": "int",
-                "default": 3
-            },
-            "calibration1": {
-                "type": "float",
-                "default": 0.015
-            },
-            "calibration2": {
-                "type": "float",
-                "default": 0.06
-            }
-        },
-        "KEITHLEY2400": {
-            "comport": {
-                "type": "string",
-                "default": "/dev/ttyUSB0"
-            },
-            "baudrate": {
-                "type": "float",
-                "default": 9600
-            }
-        },
-        "LOCAL_FILE": {
->>>>>>> 92d398ea
-            "file_type": {
-                "type": "string",
-                "default": "image"
-            },
-            "camera_ind": {
-                "type": "integer",
-                "default": 0
-            }
-        },
-        "SAVGOL": {
-            "wlen": {
-                "type": "int",
-                "default": 3
-            },
-            "porder": {
-                "type": "int",
-                "default": 1
-            }
-        },
-        "LINE": {},
-        "SELECT_ARRAY": {
-            "column": {
-                "type": "float",
-                "default": 0
-            }
-        },
-        "SECOND_ORDER_SYSTEM": {
-            "d1": {
-                "type": "float",
-                "default": 250
-            },
-            "d2": {
-                "type": "float",
-                "default": 100
-            }
-        },
-        "SERIAL_TIMESERIES": {
-            "comport": {
-                "type": "string",
-                "default": "/dev/ttyUSB0"
-            },
-            "baudrate": {
-                "type": "float",
-                "default": 9600
-            },
-            "num_readings": {
-                "type": "float",
-                "default": 100
-            },
-            "record_period": {
-                "type": "float",
-                "default": 1
-            }
-        },
-<<<<<<< HEAD
-        "KEITHLEY2400": {
-=======
-        "CONSTANT": {
-            "constant": {
-                "type": "float",
-                "default": 3
-            }
-        },
-        "SERIAL": {
->>>>>>> 92d398ea
-            "comport": {
-                "type": "string",
-                "default": "/dev/ttyUSB0"
-            },
-            "baudrate": {
-                "type": "float",
-                "default": 9600
-            }
-        },
-        "SINE": {
-            "frequency": {
-                "type": "float",
-                "default": 1
-            },
-            "offset": {
-                "type": "float",
-                "default": 0
-            },
-            "amplitude": {
-                "type": "float",
-                "default": 1
-<<<<<<< HEAD
-            },
-            "phase": {
-                "type": "float",
-                "default": 0.0
-            },
-            "waveform": {
-=======
-            }
-        },
-        "LOADER": {
-            "measurement_uuid": {
-                "type": "string",
-                "default": ""
-            }
-        },
-        "TIMESERIES": {},
-        "R_DATASET": {
-            "dataset_key": {
-                "type": "string",
-                "default": "iris"
-            }
-        },
-        "CAMERA": {
-            "camera_ind": {
-                "type": "float",
-                "default": 0
-            }
-        },
-        "PLOTLY_DATASET": {
-            "dataset_key": {
->>>>>>> 92d398ea
-                "type": "select",
-                "options": [
-                    "sine",
-                    "square",
-                    "triangle",
-                    "sawtooth"
-                ],
-                "default": "sine"
-            }
-        },
-        "TIMER": {
-            "sleep_time": {
-                "type": "int",
-                "default": 0
-            }
-        },
-        "STEPPER_DRIVER_TIC_KNOB": {
-            "knob_value": {
-                "type": "int",
-                "default": 0
-            },
-            "current_limit": {
-                "type": "int",
-                "default": 30
-            },
-            "speed": {
-                "type": "int",
-                "default": 200000
-            },
-            "sleep_time": {
-                "type": "int",
-                "default": 2
-            }
-        },
-        "END": {},
-        "SELECT_ARRAY": {
-            "column": {
-                "type": "float",
-                "default": 0
-            }
-        },
-<<<<<<< HEAD
-        "LABJACKU3": {
-            "numbers": {
-                "type": "int",
-                "default": 1
-            }
-        },
-        "CONSTANT": {
-            "constant": {
-                "type": "float",
-                "default": 3
-            }
-        },
-        "R_DATASET": {
-            "dataset_key": {
-                "type": "string",
-                "default": "iris"
-            }
-        },
-        "PID": {
-            "Kp": {
-                "type": "float",
-                "default": 5
-            },
-            "Ki": {
-                "type": "float",
-                "default": 0.0143
-            },
-            "Kd": {
-                "type": "float",
-                "default": 356.25
-=======
-        "SAVGOL": {
-            "wlen": {
-                "type": "int",
-                "default": 3
-            },
-            "porder": {
-                "type": "int",
-                "default": 1
->>>>>>> 92d398ea
-            }
-        },
-        "STEPPER_DRIVER_TIC_KNOB": {
-            "knob_value": {
-                "type": "int",
-                "default": 0
-            },
-            "current_limit": {
-                "type": "int",
-                "default": 30
-            },
-            "speed": {
-                "type": "int",
-                "default": 200000
-            },
-            "sleep_time": {
-                "type": "int",
-                "default": 2
-            }
-        },
-<<<<<<< HEAD
-=======
-        "GOTO": {
-            "goto_node_id": {
-                "type": "node_reference",
-                "default": ""
-            }
-        },
         "INVERT": {
             "rcond": {
                 "type": "float",
                 "default": 1.0
             }
         },
->>>>>>> 92d398ea
         "SKLEARNIMAGE": {
             "img_key": {
                 "type": "string",
                 "default": "astronaut"
             }
         },
-<<<<<<< HEAD
-        "INVERT": {
-            "rcond": {
-                "type": "float",
-                "default": 1.0
-=======
         "LINSPACE": {
             "start": {
                 "type": "float",
@@ -1132,7 +667,6 @@
             "step": {
                 "type": "float",
                 "default": 1000
->>>>>>> 92d398ea
             }
         }
     }
