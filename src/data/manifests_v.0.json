--- conflicted
+++ resolved
@@ -237,44 +237,6 @@
             ]
         },
         {
-<<<<<<< HEAD
-            "name": "Invert",
-            "key": "INVERT",
-            "type": "MATRIX_MANIPULATION"
-        },
-        {
-            "name": "Loop",
-            "key": "LOOP",
-            "type": "LOOP",
-            "inputs": [
-                {
-                    "name": "end",
-                    "id": "end",
-                    "type": "source"
-                },
-                {
-                    "name": "body",
-                    "id": "body",
-                    "type": "source"
-                }
-            ]
-        },
-        {
-            "name": "Timer",
-            "key": "TIMER",
-            "type": "TIMER"
-        },
-        {
-            "name": "Sine",
-            "key": "SINE",
-            "type": "SIMULATION"
-        },
-        {
-            "name": "3D Scatter Plot",
-            "key": "SCATTER3D",
-            "type": "PLOTLY_VISOR",
-            "inputs": []
-=======
             "name": "SERIAL",
             "key": "SERIAL",
             "type": "SERIAL",
@@ -316,7 +278,6 @@
             "name": "Loader",
             "key": "LOADER",
             "type": "CLOUD_DATABASE"
->>>>>>> 7e24fe23
         },
         {
             "name": "Multiply",
@@ -331,20 +292,6 @@
             ]
         },
         {
-<<<<<<< HEAD
-            "name": "SK Learn Image",
-            "key": "SKLEARNIMAGE",
-            "type": "SAMPLE_IMAGE",
-            "pip_dependencies": [
-                {
-                    "name": "scikit-image",
-                    "v": "0.20.0"
-                }
-            ]
-        },
-        {
-=======
->>>>>>> 7e24fe23
             "name": "PHIDGET22",
             "key": "PHIDGET22",
             "type": "PHIDGET",
@@ -353,190 +300,11 @@
                     "name": "Phidget22"
                 }
             ]
-<<<<<<< HEAD
-        },
-        {
-            "name": "Camera",
-            "key": "CAMERA",
-            "type": "WEB_CAM"
-        },
-        {
-            "name": "SELECT_ARRAY",
-            "key": "SELECT_ARRAY",
-            "type": "SELECT_ARRAY"
-        },
-        {
-            "name": "PID",
-            "key": "PID",
-            "type": "SIGNAL_PROCESSING"
-        },
-        {
-            "name": "R Dataset",
-            "key": "R_DATASET",
-            "type": "SAMPLE_DATASET",
-            "pip_dependencies": [
-                {
-                    "name": "rdatasets",
-                    "v": "0.1.0"
-                }
-            ]
-        },
-        {
-            "name": "Feedback",
-            "key": "FEEDBACK",
-            "type": "SIMULATION"
-        },
-        {
-            "name": "Time Series",
-            "key": "TIMESERIES",
-            "type": "SIMULATION"
-        },
-        {
-            "name": "Absolute",
-            "key": "ABS",
-            "type": "ARITHMETIC"
-        },
-        {
-            "name": "Scatter Plot",
-            "key": "SCATTER",
-            "type": "PLOTLY_VISOR"
-        },
-        {
-            "name": "Image Viewer",
-            "key": "IMAGE",
-            "type": "PLOTLY_VISOR"
-        },
-        {
-            "name": "Local File",
-            "key": "LOCAL_FILE",
-            "type": "LOCAL_FILE_SYSTEM"
-        },
-        {
-            "name": "Object Detection",
-            "key": "OBJECT_DETECTION",
-            "type": "AI_OBJECT_DETECTION",
-            "pip_dependencies": [
-                {
-                    "name": "opencv-python-headless",
-                    "v": "4.7.0.72"
-                }
-            ]
-        },
-        {
-            "name": "Butterworth Filter",
-            "key": "BUTTER",
-            "type": "SIGNAL_PROCESSING"
-        },
-        {
-            "name": "Linspace",
-            "key": "LINSPACE",
-            "type": "SIMULATION",
-            "ui_component_id": "default"
-        },
-        {
-            "name": "LABJACKU3",
-            "key": "LABJACKU3",
-            "type": "LABJACK",
-            "pip_dependencies": [
-                {
-                    "name": "labjackpython",
-                    "v": "2.1.0"
-                }
-            ]
-        },
-        {
-            "name": "Random (Uniform)",
-            "key": "RAND",
-            "type": "SIMULATION"
-        },
-        {
-            "name": "Add",
-            "key": "ADD",
-            "type": "ARITHMETIC",
-            "inputs": [
-                {
-                    "name": "y",
-                    "id": "sub_y",
-                    "type": "target"
-                }
-            ]
-        },
-        {
-            "name": "SERIAL",
-            "key": "SERIAL",
-            "type": "SERIAL",
-            "pip_dependencies": [
-                {
-                    "name": "pyserial",
-                    "v": 3.5
-                }
-            ]
-        },
-        {
-            "name": "Histogram",
-            "key": "HISTOGRAM",
-            "type": "PLOTLY_VISOR"
-        },
-        {
-            "name": "Second Order System",
-            "key": "SECOND_ORDER_SYSTEM",
-            "type": "SIMULATION"
-        },
-        {
-            "name": "Loader",
-            "key": "LOADER",
-            "type": "CLOUD_DATABASE"
         },
         {
             "name": "Low-pass FIR Filter",
             "key": "FIR",
             "type": "SIGNAL_PROCESSING"
-        },
-        {
-            "name": "3D Surface Plot",
-            "key": "SURFACE3D",
-            "type": "PLOTLY_VISOR"
-        },
-        {
-            "name": "GoTo",
-            "key": "GOTO",
-            "type": "LOOP"
-        },
-        {
-            "name": "Line",
-            "key": "LINE",
-            "type": "PLOTLY_VISOR"
-        },
-        {
-            "name": "Subtract",
-            "key": "SUBTRACT",
-            "type": "ARITHMETIC",
-            "inputs": [
-                {
-                    "name": "y",
-                    "id": "sub_y",
-                    "type": "target"
-                }
-            ]
-        },
-        {
-            "name": "Matmul",
-            "key": "MATMUL",
-            "type": "MATRIX_MANIPULATION",
-            "inputs": [
-                {
-                    "name": "y",
-                    "id": "matmul_y",
-                    "type": "target"
-                }
-            ]
-=======
-        },
-        {
-            "name": "Low-pass FIR Filter",
-            "key": "FIR",
-            "type": "SIGNAL_PROCESSING"
->>>>>>> 7e24fe23
         },
         {
             "name": "Table",
@@ -550,24 +318,6 @@
         }
     ],
     "parameters": {
-<<<<<<< HEAD
-        "CONDITIONAL": {
-            "operator_type": {
-                "type": "string",
-                "default": ">="
-            }
-        },
-        "INVERT": {
-            "rcond": {
-                "type": "float",
-                "default": 1.0
-            }
-        },
-        "LOOP": {
-            "num_loops": {
-                "type": "int",
-                "default": -1
-=======
         "KEITHLEY2400": {
             "comport": {
                 "type": "string",
@@ -593,7 +343,6 @@
             "path": {
                 "type": "string",
                 "default": ""
->>>>>>> 7e24fe23
             }
         },
         "TIMER": {
@@ -602,8 +351,6 @@
                 "default": 0
             }
         },
-<<<<<<< HEAD
-=======
         "LINE": {},
         "LINSPACE": {
             "start": {
@@ -625,7 +372,6 @@
                 "default": "iris"
             }
         },
->>>>>>> 7e24fe23
         "SINE": {
             "frequency": {
                 "type": "float",
@@ -654,19 +400,25 @@
                 "default": "sine"
             }
         },
-<<<<<<< HEAD
-        "SKLEARNIMAGE": {
-            "img_key": {
-                "type": "string",
-                "default": "astronaut"
-            }
-        },
-        "PHIDGET22": {
-            "n_sensors": {
+        "CONSTANT": {
+            "constant": {
+                "type": "float",
+                "default": 3
+            }
+        },
+        "LOOP": {
+            "num_loops": {
                 "type": "int",
-                "default": 3
-            }
-        },
+                "default": -1
+            }
+        },
+        "INVERT": {
+            "rcond": {
+                "type": "float",
+                "default": 1.0
+            }
+        },
+        "END": {},
         "CAMERA": {
             "file_type": {
                 "type": "string",
@@ -675,70 +427,6 @@
             "camera_ind": {
                 "type": "integer",
                 "default": 0
-            }
-        },
-        "SELECT_ARRAY": {
-            "column": {
-                "type": "float",
-                "default": 0
-            }
-        },
-        "PID": {
-            "Kp": {
-                "type": "float",
-                "default": 5
-            },
-            "Ki": {
-                "type": "float",
-                "default": 0.0143
-            },
-            "Kd": {
-                "type": "float",
-                "default": 356.25
-=======
-        "CONSTANT": {
-            "constant": {
-                "type": "float",
-                "default": 3
->>>>>>> 7e24fe23
-            }
-        },
-        "R_DATASET": {
-            "dataset_key": {
-                "type": "string",
-                "default": "iris"
-            }
-        },
-        "FEEDBACK": {
-            "referred_node": {
-                "type": "node_reference",
-                "default": ""
-            }
-        },
-        "TIMESERIES": {},
-        "LOCAL_FILE": {
-            "file_type": {
-                "type": "string",
-                "default": "image"
-            },
-            "path": {
-                "type": "string",
-                "default": ""
-            }
-        },
-<<<<<<< HEAD
-        "LINSPACE": {
-            "start": {
-                "type": "float",
-                "default": 10
-            },
-            "end": {
-                "type": "float",
-                "default": 0
-            },
-            "step": {
-                "type": "float",
-                "default": 1000
             }
         },
         "LABJACKU3": {
@@ -747,84 +435,6 @@
                 "default": 1
             }
         },
-        "SERIAL": {
-            "comport": {
-=======
-        "INVERT": {
-            "rcond": {
-                "type": "float",
-                "default": 1.0
-            }
-        },
-        "END": {},
-        "CAMERA": {
-            "file_type": {
->>>>>>> 7e24fe23
-                "type": "string",
-                "default": "image"
-            },
-<<<<<<< HEAD
-            "baudrate": {
-                "type": "float",
-                "default": 9600
-            },
-            "num_readings": {
-                "type": "float",
-                "default": 100
-            },
-            "record_period": {
-                "type": "float",
-                "default": 1
-            }
-        },
-        "SECOND_ORDER_SYSTEM": {
-            "d1": {
-                "type": "float",
-                "default": 250
-            },
-            "d2": {
-                "type": "float",
-                "default": 100
-=======
-            "camera_ind": {
-                "type": "integer",
-                "default": 0
->>>>>>> 7e24fe23
-            }
-        },
-        "LOADER": {
-            "measurement_uuid": {
-                "type": "string",
-                "default": ""
-            }
-        },
-<<<<<<< HEAD
-        "FIR": {
-            "sample_rate": {
-                "type": "float",
-                "default": 100
-            },
-            "transition_width": {
-                "type": "float",
-                "default": 5.0
-            },
-            "stop_band_attenuation": {
-                "type": "float",
-                "default": 60
-            },
-            "cutoff_freq": {
-                "type": "float",
-                "default": 10.0
-            }
-        },
-        "GOTO": {
-            "goto_node_id": {
-                "type": "node_reference",
-                "default": ""
-            }
-        },
-        "LINE": {},
-=======
         "PID": {
             "Kp": {
                 "type": "float",
@@ -839,7 +449,6 @@
                 "default": 356.25
             }
         },
->>>>>>> 7e24fe23
         "SAVGOL": {
             "wlen": {
                 "type": "int",
@@ -850,25 +459,6 @@
                 "default": 1
             }
         },
-<<<<<<< HEAD
-        "KEITHLEY2400": {
-            "comport": {
-                "type": "string",
-                "default": "/dev/ttyUSB0"
-            },
-            "baudrate": {
-                "type": "float",
-                "default": 9600
-            }
-        },
-        "CONSTANT": {
-            "constant": {
-                "type": "float",
-                "default": 3
-            }
-        },
-        "END": {}
-=======
         "SECOND_ORDER_SYSTEM": {
             "d1": {
                 "type": "float",
@@ -969,6 +559,5 @@
                 "default": "wind"
             }
         }
->>>>>>> 7e24fe23
     }
 }