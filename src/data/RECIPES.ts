--- conflicted
+++ resolved
@@ -3,353 +3,216 @@
     {
       width: 150,
       height: 150,
-<<<<<<< HEAD
-      id: "LINSPACE-47cc4c8b-051a-451a-80e8-291a7e2857d5",
-=======
       id: "LINSPACE-340e6c5c-8e47-4a5e-95ed-dc627e9135ce",
->>>>>>> 6ec86865
-      type: "default",
-      data: {
-        id: "LINSPACE-47cc4c8b-051a-451a-80e8-291a7e2857d5",
+      type: "default",
+      data: {
+        id: "LINSPACE-340e6c5c-8e47-4a5e-95ed-dc627e9135ce",
         label: "LINSPACE",
         func: "LINSPACE",
         type: "SIMULATION",
         ctrls: {
           start: {
-            type: "float",
-            default: 10,
             functionName: "LINSPACE",
             param: "start",
-            value: "14",
+            value: "10",
           },
           end: {
-            type: "float",
-            default: 0,
             functionName: "LINSPACE",
             param: "end",
-            value: 0,
+            value: "0",
           },
           step: {
-            type: "int",
-            default: 1000,
             functionName: "LINSPACE",
             param: "step",
-            value: 1000,
-          },
-        },
-<<<<<<< HEAD
-        path: "PYTHON/nodes\\GENERATORS\\SIMULATIONS\\LINSPACE\\LINSPACE.py",
-=======
->>>>>>> 6ec86865
+            value: "1000",
+          },
+        },
         selected: false,
       },
       position: {
-        x: -154.07457499272752,
-        y: 255.33075948303212,
+        x: -232.8571428571429,
+        y: 321.9999999999999,
       },
       selected: false,
       positionAbsolute: {
-        x: -154.07457499272752,
-        y: 255.33075948303212,
+        x: -232.8571428571429,
+        y: 321.9999999999999,
       },
       dragging: true,
     },
     {
       width: 130,
       height: 130,
-<<<<<<< HEAD
-      id: "SINE-b2ae7cf6-db5d-4326-8a78-6f72e11af0b7",
-=======
       id: "SINE-2cd08316-0a0c-4c13-9b1d-382ba4d74cbd",
->>>>>>> 6ec86865
       type: "SIMULATION",
       data: {
-        id: "SINE-b2ae7cf6-db5d-4326-8a78-6f72e11af0b7",
+        id: "SINE-2cd08316-0a0c-4c13-9b1d-382ba4d74cbd",
         label: "SINE",
         func: "SINE",
         type: "SIMULATION",
         ctrls: {
           frequency: {
-            type: "float",
-            default: 1,
             functionName: "SINE",
             param: "frequency",
-            value: 1,
+            value: "1",
           },
           offset: {
-            type: "float",
-            default: 0,
             functionName: "SINE",
             param: "offset",
-            value: 0,
+            value: "0",
           },
           amplitude: {
-            type: "float",
-            default: 1,
             functionName: "SINE",
             param: "amplitude",
-            value: 1,
+            value: "1",
           },
           phase: {
-            type: "float",
-            default: 0,
             functionName: "SINE",
             param: "phase",
-            value: 0,
+            value: "0",
           },
           waveform: {
-            type: "select",
-            options: ["sine", "square", "triangle", "sawtooth"],
-            default: "sine",
             functionName: "SINE",
             param: "waveform",
             value: "sine",
           },
         },
-<<<<<<< HEAD
-        path: "PYTHON/nodes\\GENERATORS\\SIMULATIONS\\SINE\\SINE.py",
-=======
->>>>>>> 6ec86865
         selected: false,
       },
       position: {
-        x: 184.496853578701,
-        y: 5.330759483032068,
+        x: 198.57142857142856,
+        y: 114.71428571428572,
       },
       selected: false,
       positionAbsolute: {
-        x: 184.496853578701,
-        y: 5.330759483032068,
+        x: 198.57142857142856,
+        y: 114.71428571428572,
       },
       dragging: true,
     },
     {
       width: 130,
       height: 130,
-<<<<<<< HEAD
-      id: "RAND-3944199a-abcc-4a1a-9dfa-b43e73bc54b3",
-=======
       id: "RAND-434f7314-f239-4e7d-a9c6-629529db1d82",
->>>>>>> 6ec86865
       type: "SIMULATION",
       data: {
-        id: "RAND-3944199a-abcc-4a1a-9dfa-b43e73bc54b3",
+        id: "RAND-434f7314-f239-4e7d-a9c6-629529db1d82",
         label: "RAND",
         func: "RAND",
         type: "SIMULATION",
         ctrls: {},
-<<<<<<< HEAD
-        path: "PYTHON/nodes\\GENERATORS\\SIMULATIONS\\RAND\\RAND.py",
-=======
->>>>>>> 6ec86865
         selected: false,
       },
       position: {
-        x: 184.49685357870106,
-        y: 223.90218805446068,
+        x: 193.28571428571428,
+        y: 329.57142857142867,
       },
       selected: false,
       positionAbsolute: {
-        x: 184.49685357870106,
-        y: 223.90218805446068,
+        x: 193.28571428571428,
+        y: 329.57142857142867,
       },
       dragging: true,
     },
     {
       width: 130,
       height: 130,
-<<<<<<< HEAD
-      id: "CONSTANT-34a4df79-ab95-42f8-8c1e-3684d1a3ae13",
-=======
       id: "CONSTANT-f4066d40-8610-40ad-9caf-b3b5802675c6",
->>>>>>> 6ec86865
       type: "SIMULATION",
       data: {
-        id: "CONSTANT-34a4df79-ab95-42f8-8c1e-3684d1a3ae13",
+        id: "CONSTANT-f4066d40-8610-40ad-9caf-b3b5802675c6",
         label: "2.0",
         func: "CONSTANT",
         type: "SIMULATION",
         ctrls: {
           constant: {
-            type: "float",
-            default: 3,
             functionName: "CONSTANT",
             param: "constant",
             value: "2.0",
           },
         },
-<<<<<<< HEAD
-        path: "PYTHON/nodes\\GENERATORS\\SIMULATIONS\\CONSTANT\\CONSTANT.py",
-=======
->>>>>>> 6ec86865
         selected: false,
       },
       position: {
-        x: 178.78256786441528,
-        y: 452.47361662588935,
+        x: 197.85714285714286,
+        y: 543.2857142857143,
       },
       selected: false,
       positionAbsolute: {
-        x: 178.78256786441528,
-        y: 452.47361662588935,
+        x: 197.85714285714286,
+        y: 543.2857142857143,
       },
       dragging: true,
     },
     {
-<<<<<<< HEAD
-      width: 99,
-      height: 130,
-      id: "MULTIPLY-110b70d1-1d58-45c2-84dd-817080531f43",
-      type: "ARITHMETIC",
-      data: {
-        id: "MULTIPLY-110b70d1-1d58-45c2-84dd-817080531f43",
-        label: "MULTIPLY",
-        func: "MULTIPLY",
-        type: "ARITHMETIC",
-        ctrls: {},
-        inputs: [
-          {
-            name: "y",
-            id: "multiply_y",
-            type: "target",
-          },
-        ],
-        path: "PYTHON/nodes\\TRANSFORMERS\\ARITHMETIC\\MULTIPLY\\MULTIPLY.py",
-        selected: false,
-      },
-      position: {
-        x: 471.63971072155823,
-        y: 91.04504519731779,
-      },
-      selected: false,
-      positionAbsolute: {
-        x: 471.63971072155823,
-        y: 91.04504519731779,
-      },
-      dragging: true,
-    },
-    {
-      width: 99,
-      height: 130,
-      id: "ADD-36958035-4e23-4b15-a684-b233b0dde7b4",
-      type: "ARITHMETIC",
-      data: {
-        id: "ADD-36958035-4e23-4b15-a684-b233b0dde7b4",
-        label: "ADD",
-        func: "ADD",
-        type: "ARITHMETIC",
-        ctrls: {},
-        inputs: [
-          {
-            name: "y",
-            id: "add_y",
-            type: "target",
-          },
-        ],
-        path: "PYTHON/nodes\\TRANSFORMERS\\ARITHMETIC\\ADD\\ADD.py",
-        selected: false,
-      },
-      position: {
-        x: 645.9254250072726,
-        y: 291.0450451973179,
-      },
-      selected: false,
-      positionAbsolute: {
-        x: 645.9254250072726,
-        y: 291.0450451973179,
-      },
-      dragging: true,
-    },
-    {
-      width: 225,
-      height: 226,
-      id: "SCATTER-d17dd545-de42-4ca0-955e-d8b105868635",
-=======
       width: 225,
       height: 226,
       id: "SCATTER-da4e4991-d9a4-4c71-95e6-56b13266ede6",
->>>>>>> 6ec86865
       type: "PLOTLY_VISOR",
       data: {
-        id: "SCATTER-d17dd545-de42-4ca0-955e-d8b105868635",
+        id: "SCATTER-da4e4991-d9a4-4c71-95e6-56b13266ede6",
         label: "SCATTER",
         func: "SCATTER",
         type: "PLOTLY_VISOR",
         ctrls: {},
-<<<<<<< HEAD
-        path: "PYTHON/nodes\\VISUALIZERS\\PLOTLY\\SCATTER\\SCATTER.py",
-=======
->>>>>>> 6ec86865
         selected: false,
       },
       position: {
-        x: 915.9254250072726,
-        y: 352.47361662588935,
+        x: 1045.5714285714287,
+        y: 461.4285714285715,
       },
       selected: false,
       positionAbsolute: {
-        x: 915.9254250072726,
-        y: 352.47361662588935,
+        x: 1045.5714285714287,
+        y: 461.4285714285715,
       },
       dragging: true,
     },
     {
       width: 250,
       height: 159,
-      id: "HISTOGRAM-dfcff04f-f2a7-40c1-b101-dbdc2e19bebb",
+      id: "HISTOGRAM-09639bfa-f3be-4fdd-94a6-32aa1580f51f",
       type: "PLOTLY_VISOR",
       data: {
-        id: "HISTOGRAM-dfcff04f-f2a7-40c1-b101-dbdc2e19bebb",
+        id: "HISTOGRAM-09639bfa-f3be-4fdd-94a6-32aa1580f51f",
         label: "HISTOGRAM",
         func: "HISTOGRAM",
         type: "PLOTLY_VISOR",
         ctrls: {},
-<<<<<<< HEAD
-        path: "PYTHON/nodes\\VISUALIZERS\\PLOTLY\\HISTOGRAM\\HISTOGRAM.py",
-=======
->>>>>>> 6ec86865
         selected: false,
       },
       position: {
-        x: 897.3539964358439,
-        y: 13.90218805446068,
+        x: 1036.5714285714287,
+        y: 91.57142857142856,
       },
       selected: false,
       positionAbsolute: {
-        x: 897.3539964358439,
-        y: 13.90218805446068,
+        x: 1036.5714285714287,
+        y: 91.57142857142856,
       },
       dragging: true,
     },
     {
       width: 210,
       height: 130,
-<<<<<<< HEAD
-      id: "END-243837b0-183b-44e6-9a68-bed66298764d",
-=======
       id: "END-06a4da40-a0ae-44ad-873b-9b65d096880a",
->>>>>>> 6ec86865
       type: "TERMINATOR",
       data: {
-        id: "END-243837b0-183b-44e6-9a68-bed66298764d",
+        id: "END-06a4da40-a0ae-44ad-873b-9b65d096880a",
         label: "END",
         func: "END",
         type: "TERMINATOR",
         ctrls: {},
-<<<<<<< HEAD
-        path: "PYTHON/nodes\\LOGIC_GATES\\TERMINATORS\\END\\END.py",
-=======
->>>>>>> 6ec86865
         selected: false,
       },
       position: {
-        x: 1305.9254250072725,
-        y: 231.0450451973179,
+        x: 1515.0000000000002,
+        y: 309.7142857142858,
       },
       selected: false,
       positionAbsolute: {
-        x: 1305.9254250072725,
-        y: 231.0450451973179,
+        x: 1515.0000000000002,
+        y: 309.7142857142858,
       },
       dragging: true,
     },
@@ -428,89 +291,27 @@
   ],
   edges: [
     {
-      source: "LINSPACE-47cc4c8b-051a-451a-80e8-291a7e2857d5",
-      sourceHandle: "main",
-      target: "SINE-b2ae7cf6-db5d-4326-8a78-6f72e11af0b7",
+      source: "LINSPACE-340e6c5c-8e47-4a5e-95ed-dc627e9135ce",
+      sourceHandle: "main",
+      target: "RAND-434f7314-f239-4e7d-a9c6-629529db1d82",
+      targetHandle: "RAND",
+      id: "reactflow__edge-LINSPACE-340e6c5c-8e47-4a5e-95ed-dc627e9135cemain-RAND-434f7314-f239-4e7d-a9c6-629529db1d82RAND",
+    },
+    {
+      source: "LINSPACE-340e6c5c-8e47-4a5e-95ed-dc627e9135ce",
+      sourceHandle: "main",
+      target: "CONSTANT-f4066d40-8610-40ad-9caf-b3b5802675c6",
+      targetHandle: "CONSTANT",
+      id: "reactflow__edge-LINSPACE-340e6c5c-8e47-4a5e-95ed-dc627e9135cemain-CONSTANT-f4066d40-8610-40ad-9caf-b3b5802675c6CONSTANT",
+    },
+    {
+      source: "LINSPACE-340e6c5c-8e47-4a5e-95ed-dc627e9135ce",
+      sourceHandle: "main",
+      target: "SINE-2cd08316-0a0c-4c13-9b1d-382ba4d74cbd",
       targetHandle: "SINE",
-      id: "reactflow__edge-LINSPACE-47cc4c8b-051a-451a-80e8-291a7e2857d5main-SINE-b2ae7cf6-db5d-4326-8a78-6f72e11af0b7SINE",
-    },
-    {
-      source: "LINSPACE-47cc4c8b-051a-451a-80e8-291a7e2857d5",
-      sourceHandle: "main",
-      target: "RAND-3944199a-abcc-4a1a-9dfa-b43e73bc54b3",
-      targetHandle: "RAND",
-      id: "reactflow__edge-LINSPACE-47cc4c8b-051a-451a-80e8-291a7e2857d5main-RAND-3944199a-abcc-4a1a-9dfa-b43e73bc54b3RAND",
-    },
-    {
-      source: "LINSPACE-47cc4c8b-051a-451a-80e8-291a7e2857d5",
-      sourceHandle: "main",
-      target: "CONSTANT-34a4df79-ab95-42f8-8c1e-3684d1a3ae13",
-      targetHandle: "CONSTANT",
-      id: "reactflow__edge-LINSPACE-47cc4c8b-051a-451a-80e8-291a7e2857d5main-CONSTANT-34a4df79-ab95-42f8-8c1e-3684d1a3ae13CONSTANT",
-    },
-    {
-<<<<<<< HEAD
-      source: "SINE-b2ae7cf6-db5d-4326-8a78-6f72e11af0b7",
-      sourceHandle: "main",
-      target: "MULTIPLY-110b70d1-1d58-45c2-84dd-817080531f43",
-      targetHandle: "MULTIPLY",
-      id: "reactflow__edge-SINE-b2ae7cf6-db5d-4326-8a78-6f72e11af0b7main-MULTIPLY-110b70d1-1d58-45c2-84dd-817080531f43MULTIPLY",
-    },
-    {
-      source: "RAND-3944199a-abcc-4a1a-9dfa-b43e73bc54b3",
-      sourceHandle: "main",
-      target: "MULTIPLY-110b70d1-1d58-45c2-84dd-817080531f43",
-      targetHandle: "multiply_y",
-      id: "reactflow__edge-RAND-3944199a-abcc-4a1a-9dfa-b43e73bc54b3main-MULTIPLY-110b70d1-1d58-45c2-84dd-817080531f43multiply_y",
-    },
-    {
-      source: "CONSTANT-34a4df79-ab95-42f8-8c1e-3684d1a3ae13",
-      sourceHandle: "main",
-      target: "ADD-36958035-4e23-4b15-a684-b233b0dde7b4",
-      targetHandle: "add_y",
-      id: "reactflow__edge-CONSTANT-34a4df79-ab95-42f8-8c1e-3684d1a3ae13main-ADD-36958035-4e23-4b15-a684-b233b0dde7b4add_y",
-    },
-    {
-      source: "MULTIPLY-110b70d1-1d58-45c2-84dd-817080531f43",
-      sourceHandle: "main",
-      target: "ADD-36958035-4e23-4b15-a684-b233b0dde7b4",
-      targetHandle: "ADD",
-      id: "reactflow__edge-MULTIPLY-110b70d1-1d58-45c2-84dd-817080531f43main-ADD-36958035-4e23-4b15-a684-b233b0dde7b4ADD",
-    },
-    {
-      source: "ADD-36958035-4e23-4b15-a684-b233b0dde7b4",
-      sourceHandle: "main",
-      target: "SCATTER-d17dd545-de42-4ca0-955e-d8b105868635",
-      targetHandle: "SCATTER",
-      id: "reactflow__edge-ADD-36958035-4e23-4b15-a684-b233b0dde7b4main-SCATTER-d17dd545-de42-4ca0-955e-d8b105868635SCATTER",
-    },
-    {
-      source: "ADD-36958035-4e23-4b15-a684-b233b0dde7b4",
-      sourceHandle: "main",
-      target: "HISTOGRAM-dfcff04f-f2a7-40c1-b101-dbdc2e19bebb",
-      targetHandle: "HISTOGRAM",
-      id: "reactflow__edge-ADD-36958035-4e23-4b15-a684-b233b0dde7b4main-HISTOGRAM-dfcff04f-f2a7-40c1-b101-dbdc2e19bebbHISTOGRAM",
-    },
-    {
-      source: "HISTOGRAM-dfcff04f-f2a7-40c1-b101-dbdc2e19bebb",
-      sourceHandle: "main",
-      target: "END-243837b0-183b-44e6-9a68-bed66298764d",
-      targetHandle: "END",
-      id: "reactflow__edge-HISTOGRAM-dfcff04f-f2a7-40c1-b101-dbdc2e19bebbmain-END-243837b0-183b-44e6-9a68-bed66298764dEND",
-    },
-    {
-      source: "SCATTER-d17dd545-de42-4ca0-955e-d8b105868635",
-      sourceHandle: "main",
-      target: "END-243837b0-183b-44e6-9a68-bed66298764d",
-      targetHandle: "END",
-      id: "reactflow__edge-SCATTER-d17dd545-de42-4ca0-955e-d8b105868635main-END-243837b0-183b-44e6-9a68-bed66298764dEND",
-    },
-  ],
-  viewport: {
-    x: 208.62118379542267,
-    y: 40.3469577673161,
-    zoom: 0.7587017183139962,
-=======
+      id: "reactflow__edge-LINSPACE-340e6c5c-8e47-4a5e-95ed-dc627e9135cemain-SINE-2cd08316-0a0c-4c13-9b1d-382ba4d74cbdSINE",
+    },
+    {
       source: "SCATTER-da4e4991-d9a4-4c71-95e6-56b13266ede6",
       sourceHandle: "main",
       target: "END-06a4da40-a0ae-44ad-873b-9b65d096880a",
@@ -571,7 +372,6 @@
     x: 226.6796457828928,
     y: 31.056018042519327,
     zoom: 0.6853504029717089,
->>>>>>> 6ec86865
   },
 };
 
