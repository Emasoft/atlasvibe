import { app, ipcRenderer } from "electron";
import * as fileSave from "./fileSave";
import { InterpretersList } from "@/main/python/interpreter";
import { PoetryGroupInfo, PythonDependency } from "src/types/poetry";
<<<<<<< HEAD
import { Result } from "src/types/result";
import type { User } from "../types/auth";
import * as path from "path";
=======
import { ResultAsync, fromPromise } from "neverthrow";
import type { User } from "@/types/auth";

export const API = {
  checkPythonInstallation: "CHECK_PYTHON_INSTALLATION",
  installPipx: "INSTALL_PIPX",
  pipxEnsurepath: "PIPX_ENSUREPATH",
  installPoetry: "INSTALL_POETRY",
  installDependencies: "INSTALL_DEPENDENCIES",
  getPoetryVenvExecutable: "GET_POETRY_EXECUTABLE",
  spawnCaptain: "SPAWN_CAPTAIN",
  killCaptain: "KILL_CAPTAIN",
  openLogFolder: "OPEN_LOG_FOLDER",
  restartFlojoyStudio: "RESTART_STUDIO",
  setUnsavedChanges: "SET_UNSAVED_CHANGES",
  statusBarLogging: "STATUSBAR_LOGGING",
  setPythonInterpreter: "SET_PY_INTERPRETER",
  writeFileSync: "WRITE_FILE_SYNC",
  showSaveDialog: "SHOW_SAVE_DIALOG",
  browsePythonInterpreter: "BROWSE_PY_INTERPRETER",
  sendLogToStatusbar: "SEND_LOG_TO_STATUSBAR",
  listPythonPackages: "LIST_PYTHON_PACKAGES",
  pyvisaInfo: "PYVISA_INFO",
  ping: "PING",
  netstat: "NETSTAT",
  ifconfig: "IFCONFIG",
  downloadLogs: "DOWNLOAD_LOGS",
  checkForUpdates: "CHECK_FOR_UPDATES",
  restartCaptain: "RESTART_CAPTAIN",
  pickDirectory: "PICK_DIRECTORY",
  getCustomBlocksDir: "GET_CUSTOM_BLOCKS_DIR",
  cacheCustomBlocksDir: "CACHE_CUSTOM_BLOCKS_DIR",
  poetryShowTopLevel: "POETRY_SHOW_TOP_LEVEL",
  poetryShowUserGroup: "POETRY_SHOW_USER_GROUP",
  poetryGetGroupInfo: "POETRY_GET_GROUP_INFO",
  poetryInstallDepGroup: "POETRY_INSTALL_DEP_GROUP",
  poetryInstallDepUserGroup: "POETRY_INSTALL_DEP_USER_GROUP",
  poetryUninstallDepUserGroup: "POETRY_UNINSTALL_DEP_USER_GROUP",
  poetryUninstallDepGroup: "POETRY_UNINSTALL_DEP_GROUP",
  openFilePicker: "OPEN_FILE_PICKER",
  getFileContent: "GET_FILE_CONTENT",
  openEditorWindow: "OPEN_EDITOR_WINDOW",
  loadFileFromFullPath: "LOAD_FILE_FROM_FULL_PATH",
  saveFileToFullPath: "SAVE_FILE_TO_FULL_PATH",
  setupExecutionTime: "SETUP_EXEC_TIME",
  isCI: "IS_CI",
  isDev: "IS_DEV",
  getAllLogs: "GET_ALL_LOGS",
  openLink: "OPEN_LINK",
  openTestPicker: "OPEN_TEST_PICKER",
  // Authentication
  getUserProfiles: "GET_USER_PROFILES",
  setUserProfile: "SET_USER_PROFILE",
  setUserProfilePassword: "SET_USER_PROFILE_PASSWORD",
  validatePassword: "VALIDATE_PASSWORD",
  createUserProfile: "CREATE_USER_PROFILE",
  deleteUserProfile: "DELETE_USER_PROFILE",
} as const;
>>>>>>> 6f5bbd3b

export default {
  ...fileSave,
  setUnsavedChanges: (value: boolean) =>
    ipcRenderer.send(API.setUnsavedChanges, value),
  subscribeToElectronLogs: (func: (arg: string) => void) => {
    ipcRenderer.on(API.statusBarLogging, (event, data: string) => func(data));
  },
  checkPythonInstallation: (force?: boolean): Promise<InterpretersList> =>
    ipcRenderer.invoke(API.checkPythonInstallation, force),
  installPipx: (): Promise<string> => ipcRenderer.invoke(API.installPipx),
  pipxEnsurepath: (): Promise<void> => ipcRenderer.invoke(API.pipxEnsurepath),
  installPoetry: (): Promise<string> => ipcRenderer.invoke(API.installPoetry),
  installDependencies: (): Promise<string> =>
    ipcRenderer.invoke(API.installDependencies),
  getPoetryVenvExecutable: (): Promise<string> =>
    ipcRenderer.invoke(API.getPoetryVenvExecutable),
  spawnCaptain: (): Promise<void> => ipcRenderer.invoke(API.spawnCaptain),
  killCaptain: (): Promise<string> => ipcRenderer.invoke(API.killCaptain),
  openLogFolder: (): Promise<void> => ipcRenderer.invoke(API.openLogFolder),
  restartFlojoyStudio: (): Promise<void> =>
    ipcRenderer.invoke(API.restartFlojoyStudio),
  setPythonInterpreter: (interpreter: string): Promise<void> =>
    ipcRenderer.invoke(API.setPythonInterpreter, interpreter),
  browsePyInterpreter: (): Promise<string | null> =>
    ipcRenderer.invoke(API.browsePythonInterpreter),
  sendLogToStatusbar: (...log: string[]) =>
    ipcRenderer.send(API.sendLogToStatusbar, ...log),
  isPackaged: (): boolean => app.isPackaged,
  listPythonPackages: (): Promise<string> =>
    ipcRenderer.invoke(API.listPythonPackages),
  pyvisaInfo: (): Promise<string> => ipcRenderer.invoke(API.pyvisaInfo),
  ping: (addr: string): Promise<string> => ipcRenderer.invoke(API.ping, addr),
  netstat: (): Promise<string> => ipcRenderer.invoke(API.netstat),
  ifconfig: (): Promise<string> => ipcRenderer.invoke(API.ifconfig),
  pickDirectory: (allowDirectoryCreation: boolean): Promise<string> =>
    ipcRenderer.invoke(API.pickDirectory, allowDirectoryCreation),
  downloadLogs: (): void => ipcRenderer.send(API.downloadLogs),
  checkForUpdates: (): void => ipcRenderer.send(API.checkForUpdates),
  restartCaptain: (): Promise<void> => ipcRenderer.invoke(API.restartCaptain),
  getCustomBlocksDir: (): Promise<string | undefined> =>
    ipcRenderer.invoke(API.getCustomBlocksDir),
  cacheCustomBlocksDir: (dirPath: string): void =>
    ipcRenderer.send(API.cacheCustomBlocksDir, dirPath),

  poetryShowTopLevel: (): Promise<PythonDependency[]> =>
    ipcRenderer.invoke(API.poetryShowTopLevel),
  poetryShowUserGroup: (): Promise<PythonDependency[]> =>
    ipcRenderer.invoke(API.poetryShowUserGroup),
  poetryGetGroupInfo: (): Promise<PoetryGroupInfo[]> =>
    ipcRenderer.invoke(API.poetryGetGroupInfo),
  poetryInstallDepGroup: (group: string): Promise<boolean> =>
    ipcRenderer.invoke(API.poetryInstallDepGroup, group),
  poetryUninstallDepGroup: (group: string): Promise<boolean> =>
    ipcRenderer.invoke(API.poetryUninstallDepGroup, group),
  poetryInstallDepUserGroup: (dep: string): Promise<boolean> =>
    ipcRenderer.invoke(API.poetryInstallDepUserGroup, dep),
  poetryInstallRequirementsUserGroup: (filePath: string): Promise<boolean> =>
    ipcRenderer.invoke(API.poetryInstallRequirementsUserGroup, filePath),
  poetryUninstallDepUserGroup: (dep: string): Promise<boolean> =>
    ipcRenderer.invoke(API.poetryUninstallDepUserGroup, dep),

  openTestPicker: (): Promise<{ filePath: string; fileContent: string }> =>
    ipcRenderer.invoke(API.openTestPicker),

  isFileOnDisk: (filepath: string): Promise<boolean> =>
    ipcRenderer.invoke(API.isFileOnDisk, filepath),

  openFilePicker: (
    allowedExtensions: string[] = ["json"],
  ): Promise<{ filePath: string; fileContent: string } | undefined> =>
    ipcRenderer.invoke(API.openFilePicker, allowedExtensions),

  getFileContent: (filepath: string): Promise<string> =>
    ipcRenderer.invoke(API.getFileContent, filepath),

  getPathSeparator: () => path.sep,

  openEditorWindow: (filepath: string): Promise<void> =>
    ipcRenderer.invoke(API.openEditorWindow, filepath),

  loadFileFromFullPath: (filepath: string): Promise<string> =>
    ipcRenderer.invoke(API.loadFileFromFullPath, filepath),

  saveFileToFullPath: (
    filepath: string,
    fileContent: string,
  ): ResultAsync<void, Error> =>
    fromPromise(
      ipcRenderer.invoke(API.saveFileToFullPath, filepath, fileContent),
      (e) => e as Error,
    ),

  getSetupExecutionTime: (): Promise<number> =>
    ipcRenderer.invoke(API.setupExecutionTime),

  isCI: (): Promise<boolean> => ipcRenderer.invoke(API.isCI),
  isDev: (): Promise<boolean> => ipcRenderer.invoke(API.isDev),
  getAllLogs: (): Promise<string> => ipcRenderer.invoke(API.getAllLogs),
  openLink: (url: string): Promise<void> =>
    ipcRenderer.invoke(API.openLink, url),

  getUserProfiles: (): Promise<User[]> =>
    ipcRenderer.invoke(API.getUserProfiles),

  setUserProfile: (username: string): void => {
    ipcRenderer.send(API.setUserProfile, username);
  },
  setUserProfilePassword: (username: string, password: string): Promise<void> =>
    ipcRenderer.invoke(API.setUserProfilePassword, username, password),
  validatePassword: (username: string, password: string): Promise<boolean> =>
    ipcRenderer.invoke(API.validatePassword, username, password),
  createUserProfile: (user: User) =>
    ipcRenderer.invoke(API.createUserProfile, user),
  deleteUserProfile: (username: string, currentUser: User): Promise<void> =>
    ipcRenderer.invoke(API.deleteUserProfile, username, currentUser),
};<|MERGE_RESOLUTION|>--- conflicted
+++ resolved
@@ -2,13 +2,9 @@
 import * as fileSave from "./fileSave";
 import { InterpretersList } from "@/main/python/interpreter";
 import { PoetryGroupInfo, PythonDependency } from "src/types/poetry";
-<<<<<<< HEAD
-import { Result } from "src/types/result";
-import type { User } from "../types/auth";
-import * as path from "path";
-=======
 import { ResultAsync, fromPromise } from "neverthrow";
 import type { User } from "@/types/auth";
+import path from "path";
 
 export const API = {
   checkPythonInstallation: "CHECK_PYTHON_INSTALLATION",
@@ -46,8 +42,10 @@
   poetryInstallDepUserGroup: "POETRY_INSTALL_DEP_USER_GROUP",
   poetryUninstallDepUserGroup: "POETRY_UNINSTALL_DEP_USER_GROUP",
   poetryUninstallDepGroup: "POETRY_UNINSTALL_DEP_GROUP",
+  poetryInstallRequirementsUserGroup: "POETRY_INSTALL_REQUIREMENTS_USER_GROUP",
   openFilePicker: "OPEN_FILE_PICKER",
   getFileContent: "GET_FILE_CONTENT",
+  isFileOnDisk: "IS_FILE_ON_DISK",
   openEditorWindow: "OPEN_EDITOR_WINDOW",
   loadFileFromFullPath: "LOAD_FILE_FROM_FULL_PATH",
   saveFileToFullPath: "SAVE_FILE_TO_FULL_PATH",
@@ -65,7 +63,6 @@
   createUserProfile: "CREATE_USER_PROFILE",
   deleteUserProfile: "DELETE_USER_PROFILE",
 } as const;
->>>>>>> 6f5bbd3b
 
 export default {
   ...fileSave,
