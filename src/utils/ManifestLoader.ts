import manifests from "@src/data/manifests-latest.json";
import { fromZodError } from "zod-validation-error";
import { z, ZodError } from "zod";

const commandsSchema = z.array(
  z.object({
    name: z.string(),
    key: z.string(),
    type: z.string(),
    inputs: z.optional(
      z.array(z.object({ name: z.string(), id: z.string(), type: z.string() }))
    ),
    ui_component_id: z.optional(z.string()),
    pip_dependencies: z.optional(
      z.array(z.object({ name: z.string(), v: z.optional(z.string()) }))
    ),
  })
);

const paramsSchema = z.record(
  z.string(),
  z.record(
    z.string(),
    z.object({
      type: z.string(),
      default: z.union([z.string(), z.number(), z.boolean()]),
      options: z.optional(z.array(z.string())),
    })
  )
);

const manifestSchema = z.object({
  commands: commandsSchema,
  parameters: paramsSchema,
});

export type Manifest = z.infer<typeof manifestSchema>;
export type ManifestParams = z.infer<typeof paramsSchema>;
export type ManifestCommands = z.infer<typeof commandsSchema>;

export function getManifestParams() {
  try {
    const parsedManifest: Manifest = manifestSchema.parse(manifests);
    return parsedManifest.parameters;
  } catch (e) {
    if (e instanceof ZodError) {
      throw fromZodError(e);
    } else {
      throw e;
    }
  }
}

export function getManifestCmds() {
  try {
    const parsedManifest: Manifest = manifestSchema.parse(manifests);
    return parsedManifest.commands;
  } catch (e) {
    if (e instanceof ZodError) {
      throw fromZodError(e);
    } else {
      throw new Error("something is seriously wrong");
    }
  }
}

export type CommandManifestMap = {
  [key: string]: ManifestCommands;
};

export type CommandSection = {
  title: string;
  children: CommandSection[] | null;
  key?: string;
};

export function getManifestCmdsMap(): CommandManifestMap {
  return getManifestCmds().reduce((result, element) => {
    if (element.type in result) {
      result[element.type] = [...result[element.type], element];
    } else {
      result[element.type] = [element];
    }
    return result;
  }, {});
}

// TODO: should probably move this to a json file
const CMND_TREE: CommandSection = {
  title: "ROOT",
  children: [
    {
      title: "AI and Machine learning",
      children: [
        {
          title: "Object detection",
          key: "AI_OBJECT_DETECTION",
          children: null,
        },
<<<<<<< HEAD
        { title: "Regression", key: "REGRESSION", children: null },
=======
        {
          title: "Classification",
          key: "CLASSIFICATION",
          children: null,
        },
>>>>>>> 76d8c08e
      ],
    },

    {
      title: "Extractors",
      children: [
        // Extractors tab
        { title: "Files", key: "FILE", children: null },
        { title: "DAQ", key: "DAQ", children: null },
      ],
    },
    {
      title: "Generators",
      children: [
        // Generators tab
        { title: "Simulations", key: "SIMULATION", children: null },
        { title: "Sample datasets", key: "SAMPLE_DATASET", children: null },
        { title: "Sample images", key: "SAMPLE_IMAGE", children: null },
      ],
    },
    {
      title: "Instruments",
      children: [
        { title: "Web cam", key: "WEB_CAM", children: null },
        { title: "Keithley", key: "KEITHLEY", children: null },
        { title: "Labjack", key: "LABJACK", children: null },
        { title: "Phidget", key: "PHIDGET", children: null },
        { title: "Serial", key: "SERIAL", children: null },
        { title: "Stepper driver Tic", key: "STEPPER", children: null },
        { title: "Stepper driver Tic knob", key: "STEPPER2", children: null },
      ],
    },
    {
      title: "Loaders",
      children: [
        // Loaders tab
        { title: "Cloud databases", key: "CLOUD_DATABASE", children: null },
        {
          title: "Cloud file systems",
          key: "CLOUD_FILE_SYSTEM",
          children: null,
        },
        {
          title: "Local file system",
          key: "LOCAL_FILE_SYSTEM",
          children: null,
        },
      ],
    },
    {
      title: "Logic gates",
      children: [
        // Conditionals, Timers, & Loops
        { title: "Timers", key: "TIMER", children: null },
        { title: "Loops", key: "LOOP", children: null },
        { title: "Conditionals", key: "CONDITIONAL", children: null },
        { title: "Terminators", key: "TERMINATOR", children: null },
      ],
    },
    {
      title: "Transformers",
      children: [
        // Transformers tab
        { title: "Arithmetic", key: "ARITHMETIC", children: null },
        {
          title: "Signal processing",
          key: "SIGNAL_PROCESSING",
          children: null,
        },
        { title: "Regressions", key: "REGRESSIONS", children: null },
        { title: "Image processing", key: "IMAGE_PROCESSING", children: null },
        {
          title: "Image identification",
          key: "IMAGE_IDENTIFICATION",
          children: null,
        },
        {
          title: "Matrix manipulation",
          key: "MATRIX_MANIPULATION",
          children: null,
        },
        { title: "Array selection", key: "SELECT_ARRAY", children: null },
        { title: "Type casting", key: "TYPE_CASTING", children: null },
      ],
    },
    {
      title: "Visualizers",
      children: [
        // Visualization tab
        { title: "Plotly", key: "PLOTLY_VISOR", children: null },
        { title: "Data Structure", key: "DATA_STRUCTURE", children: null },
      ],
    },
  ],
};

export { CMND_TREE };<|MERGE_RESOLUTION|>--- conflicted
+++ resolved
@@ -97,15 +97,12 @@
           key: "AI_OBJECT_DETECTION",
           children: null,
         },
-<<<<<<< HEAD
         { title: "Regression", key: "REGRESSION", children: null },
-=======
         {
           title: "Classification",
           key: "CLASSIFICATION",
           children: null,
         },
->>>>>>> 76d8c08e
       ],
     },
 
