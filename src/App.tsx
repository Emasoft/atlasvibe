import { FC, useEffect, useState } from "react";

import FlowChartTab from "./feature/flow_chart_panel/FlowChartTabView";
import ResultsTab from "./feature/results_panel/ResultsTabView";
import ControlsTab from "./feature/controls_panel/ControlsTabView";

import { ThemeProvider } from "styled-components";
import { lightTheme, darkTheme } from "./feature/common/theme";
import { GlobalStyles } from "./feature/common/global";

import "./App.css";
import { useFlowChartState } from "./hooks/useFlowChartState";
import { ReactFlowProvider } from "react-flow-renderer";
import Controls from "./feature/flow_chart_panel/views/ControlBar";
import { DarkIcon, LightIcon } from "./utils/ThemeIconSvg";
import { useWindowSize } from "react-use";
import { useSocket } from "./hooks/useSocket";

const App = () => {
  const {
    states: { serverStatus, programResults, runningNode, failedNode },
  } = useSocket();
  const [openCtrlModal, setOpenCtrlModal] = useState(false);
  const [theme, setTheme] = useState<"dark" | "light">("dark");
  const [clickedElement, setClickedElement] = useState([]);
  const {
    elements,
    setElements,
    rfInstance,
    setRfInstance,
    setUiTheme,
    setRunningNode,
    setFailedNode,
  } = useFlowChartState();
  const [currentTab, setCurrentTab] = useState<"visual" | "panel" | "debug">(
    "visual"
  );
  const { width: windowWidth } = useWindowSize();
  const toggleTheme = () => {
    if (theme === "light") {
      setTheme("dark");
      setUiTheme("dark");
    } else {
      setTheme("light");
      setUiTheme("light");
    }
  };

  useEffect(() => {
<<<<<<< HEAD
    setRunningNode(runningNode);
    setFailedNode(failedNode);
    // eslint-disable-next-line react-hooks/exhaustive-deps
  }, [runningNode, failedNode]);
  const ReactFlowChartProvider: any = ReactFlowProvider;
=======
    setElements((prev) => {
      prev.forEach((el) => {
        if (el?.data?.func === runningNode) {
          el.data.running = true;
        } else {
          if (el.data?.running) {
            el.data.running = false;
          }
        }
        if (el?.data?.func && failedNodes.includes(el.data.func)) {
          el.data.failed = true;
        } else {
          if (el?.data?.failed) {
            el.data.failed = false;
          }
        }
      });
    });
  }, [runningNode, failedNodes]);
  const ReactFlowChartProvider: FC<{ children: JSX.Element[] }> =
    ReactFlowProvider;
>>>>>>> 29ba29e5
  return (
    <ThemeProvider theme={theme === "light" ? lightTheme : darkTheme}>
      <ReactFlowChartProvider>
        <GlobalStyles />
        <p
          className="App-status"
          data-cy="app-status"
          style={{
            backgroundColor: theme === "dark" ? "#14131361" : "#58454517",
          }}
        >
          <code>{serverStatus}</code>
        </p>
        <header
          className={`flex App-header border-color  ${
            theme === "dark" && "dark"
          }`}
          style={{
            ...(windowWidth <= 700 && {
              flexDirection: "column",
              height: "fit-content",
            }),
          }}
        >
          <div
            className="App-tabs flex"
            style={{
              width: windowWidth <= 700 ? "100%" : "750px",
            }}
          >
            <h1 className="App-brand">FLOJOY</h1>
            <button
              onClick={() => setCurrentTab("visual")}
              className={currentTab === "visual" ? "active-" + theme : ""}
              style={{
                ...(windowWidth <= 700 && {
                  minHeight: "55px",
                }),
                color: theme === "dark" ? "#fff" : "#000",
              }}
              data-cy="script-btn"
            >
              SCRIPT
            </button>
            <button
              onClick={() => setCurrentTab("panel")}
              className={currentTab === "panel" ? "active-" + theme : ""}
              style={{
                ...(windowWidth <= 700 && {
                  minHeight: "55px",
                }),
                color: theme === "dark" ? "#fff" : "#000",
              }}
              data-cy="ctrls-btn"
            >
              CTRLS
            </button>
            <button
              className={currentTab === "debug" ? "active-" + theme : ""}
              onClick={() => setCurrentTab("debug")}
              style={{
                color: theme === "dark" ? "#fff" : "#000",
              }}
              data-cy="debug-btn"
            >
              DEBUG
            </button>
          </div>
          <div
            className="flex App-control-buttons"
            style={{
              width:
                windowWidth >= 1080
                  ? "750px"
                  : windowWidth <= 700
                  ? "100%"
                  : "420px",
            }}
          >
            <Controls
              theme={theme}
              activeTab={currentTab}
              setOpenCtrlModal={setOpenCtrlModal}
            />
            <button onClick={toggleTheme} className="App-theme-toggle">
              {theme === "light" ? <LightIcon /> : <DarkIcon />}
            </button>
          </div>
        </header>
        <main style={{ minHeight: "85vh" }}>
          <div style={{ display: currentTab === "debug" ? "block" : "none" }}>
            <ResultsTab results={programResults} />
          </div>
          <div style={{ display: currentTab === "visual" ? "block" : "none" }}>
            <FlowChartTab
              elements={elements}
              setElements={setElements}
              rfInstance={rfInstance}
              setRfInstance={setRfInstance}
              results={programResults}
              theme={theme}
              clickedElement={clickedElement}
              setClickedElement={setClickedElement}
            />
          </div>
          {currentTab === "panel" && (
            <ControlsTab
              results={programResults}
              theme={theme}
              openCtrlModal={openCtrlModal}
              setOpenCtrlModal={setOpenCtrlModal}
            />
          )}
        </main>
      </ReactFlowChartProvider>
    </ThemeProvider>
  );
};

export default App;<|MERGE_RESOLUTION|>--- conflicted
+++ resolved
@@ -17,9 +17,8 @@
 import { useSocket } from "./hooks/useSocket";
 
 const App = () => {
-  const {
-    states: { serverStatus, programResults, runningNode, failedNode },
-  } = useSocket();
+  const { states } = useSocket();
+  const { serverStatus, programResults, runningNode, failedNode } = states!;
   const [openCtrlModal, setOpenCtrlModal] = useState(false);
   const [theme, setTheme] = useState<"dark" | "light">("dark");
   const [clickedElement, setClickedElement] = useState([]);
@@ -47,35 +46,11 @@
   };
 
   useEffect(() => {
-<<<<<<< HEAD
     setRunningNode(runningNode);
     setFailedNode(failedNode);
     // eslint-disable-next-line react-hooks/exhaustive-deps
   }, [runningNode, failedNode]);
   const ReactFlowChartProvider: any = ReactFlowProvider;
-=======
-    setElements((prev) => {
-      prev.forEach((el) => {
-        if (el?.data?.func === runningNode) {
-          el.data.running = true;
-        } else {
-          if (el.data?.running) {
-            el.data.running = false;
-          }
-        }
-        if (el?.data?.func && failedNodes.includes(el.data.func)) {
-          el.data.failed = true;
-        } else {
-          if (el?.data?.failed) {
-            el.data.failed = false;
-          }
-        }
-      });
-    });
-  }, [runningNode, failedNodes]);
-  const ReactFlowChartProvider: FC<{ children: JSX.Element[] }> =
-    ReactFlowProvider;
->>>>>>> 29ba29e5
   return (
     <ThemeProvider theme={theme === "light" ? lightTheme : darkTheme}>
       <ReactFlowChartProvider>
