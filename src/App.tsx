import { useEffect, useState } from "react";

import ControlsTab, {
  ControlsTabLoader,
} from "./feature/controls_panel/ControlsTabView";
import FlowChartTab, {
  FlowChartTabLoader,
} from "./feature/flow_chart_panel/FlowChartTabView";
import ResultsTab from "./feature/results_panel/ResultsTabView";

import { useDisclosure } from "@mantine/hooks";
import { GlobalStyles } from "./feature/common/Global";

import {
  ColorScheme,
  ColorSchemeProvider,
  MantineProvider,
} from "@mantine/core";
import {
  RouterProvider,
  createBrowserRouter,
  useRouteError,
} from "react-router-dom";
import "./App.css";
import { CustomFonts } from "./feature/common/CustomFonts";
import PreJobOperationShow from "./feature/common/PreJobOperationShow";
import { darkTheme, lightTheme } from "./feature/common/theme";
import { useFlowChartState } from "./hooks/useFlowChartState";
import { useSocket } from "./hooks/useSocket";
import useKeyboardShortcut from "./hooks/useKeyboardShortcut";
<<<<<<< HEAD
import { sendFrontEndLoadsToMix } from "@src/services/MixpanelServices";
import { ErrorPage } from "./ErrorPage";
=======
import { useReactFlow } from "reactflow";
import { ErrorPage } from "@src/ErrorPage";
>>>>>>> 8f3eef63

function ErrorBoundary() {
  const error: Error = useRouteError() as Error;
  return (
    <ErrorPage error={error} resetErrorBoundary={() => location.reload()} />
  );
}

const router = createBrowserRouter([
  {
    path: "/",
    loader: FlowChartTabLoader,
    errorElement: <ErrorBoundary />,
    element: <FlowChartTab />,
  },
  {
    path: "/controls",
    loader: ControlsTabLoader,
    errorElement: <ErrorBoundary />,
    element: <ControlsTab />,
  },
  {
    path: "/debug",
    errorElement: <ErrorBoundary />,
    element: <ResultsTab />,
  },
]);

const App = () => {
  const {
    states: { runningNode, failedNode, preJobOperation },
  } = useSocket();
  const [theme, setTheme] = useState<ColorScheme>("dark");

  const { setRunningNode, setFailedNode, setIsSidebarOpen } =
    useFlowChartState();
  const [
    isPrejobModalOpen,
    { open: openPreJobModal, close: closePreJobModal },
  ] = useDisclosure(false);

  const toggleColorScheme = (color?: ColorScheme) => {
    setTheme(color || (theme === "dark" ? "light" : "dark"));
  };

  useEffect(() => {
    setRunningNode(runningNode);
    setFailedNode(failedNode);
  }, [runningNode, failedNode, setRunningNode, setFailedNode]);

  useEffect(() => {
    if (preJobOperation.isRunning) {
      openPreJobModal();
    } else {
      closePreJobModal();
    }
  }, [preJobOperation]);

<<<<<<< HEAD
  useEffect(() => {
    sendFrontEndLoadsToMix();
  }, []);
  useKeyboardShortcut("ctrl", "a", () => setIsSidebarOpen((prev) => !prev));
=======
  useKeyboardShortcut("ctrl", "b", () => setIsSidebarOpen((prev) => !prev));
  useKeyboardShortcut("meta", "b", () => setIsSidebarOpen((prev) => !prev));
>>>>>>> 8f3eef63

  return (
    <ColorSchemeProvider
      colorScheme={theme}
      toggleColorScheme={toggleColorScheme}
    >
      <MantineProvider
        withGlobalStyles
        withNormalizeCSS
        theme={theme === "dark" ? darkTheme : lightTheme}
      >
        <GlobalStyles />
        <PreJobOperationShow
          opened={isPrejobModalOpen}
          outputs={preJobOperation.output}
          close={closePreJobModal}
        />
        <CustomFonts />
        <RouterProvider router={router} />
      </MantineProvider>
    </ColorSchemeProvider>
  );
};

export default App;<|MERGE_RESOLUTION|>--- conflicted
+++ resolved
@@ -28,13 +28,8 @@
 import { useFlowChartState } from "./hooks/useFlowChartState";
 import { useSocket } from "./hooks/useSocket";
 import useKeyboardShortcut from "./hooks/useKeyboardShortcut";
-<<<<<<< HEAD
 import { sendFrontEndLoadsToMix } from "@src/services/MixpanelServices";
-import { ErrorPage } from "./ErrorPage";
-=======
-import { useReactFlow } from "reactflow";
 import { ErrorPage } from "@src/ErrorPage";
->>>>>>> 8f3eef63
 
 function ErrorBoundary() {
   const error: Error = useRouteError() as Error;
@@ -93,15 +88,12 @@
     }
   }, [preJobOperation]);
 
-<<<<<<< HEAD
   useEffect(() => {
     sendFrontEndLoadsToMix();
   }, []);
-  useKeyboardShortcut("ctrl", "a", () => setIsSidebarOpen((prev) => !prev));
-=======
+
   useKeyboardShortcut("ctrl", "b", () => setIsSidebarOpen((prev) => !prev));
   useKeyboardShortcut("meta", "b", () => setIsSidebarOpen((prev) => !prev));
->>>>>>> 8f3eef63
 
   return (
     <ColorSchemeProvider
