--- conflicted
+++ resolved
@@ -28,9 +28,7 @@
 import { useFlowChartState } from "./hooks/useFlowChartState";
 import { useSocket } from "./hooks/useSocket";
 import useKeyboardShortcut from "./hooks/useKeyboardShortcut";
-<<<<<<< HEAD
 import { sendFrontEndLoadsToMix } from "@src/services/MixpanelServices";
-=======
 import { ErrorPage } from "./ErrorPage";
 
 function ErrorBoundary() {
@@ -39,7 +37,6 @@
     <ErrorPage error={error} resetErrorBoundary={() => location.reload()} />
   );
 }
->>>>>>> d27c66ef
 
 const router = createBrowserRouter([
   {
