import { FC, useEffect, useState } from "react";

import FlowChartTab from "./feature/flow_chart_panel/FlowChartTabView";
import ResultsTab from "./feature/results_panel/ResultsTabView";
import ControlsTab from "./feature/controls_panel/ControlsTabView";

import { ThemeProvider } from "styled-components";
import { lightTheme, darkTheme } from "./feature/common/theme";
import { GlobalStyles } from "./feature/common/global";

import "./App.css";
import { useFlowChartState } from "./hooks/useFlowChartState";
import { ReactFlowProvider } from "react-flow-renderer";
import Controls from "./feature/flow_chart_panel/views/ControlBar";
import { DarkIcon, LightIcon } from "./utils/ThemeIconSvg";
import { useWindowSize } from "react-use";
import { useSocket } from "./hooks/useSocket";

const App = () => {
  const { states } = useSocket();
  const { serverStatus, programResults, runningNode, failedNode } = states!;
  const [openCtrlModal, setOpenCtrlModal] = useState(false);
  const [theme, setTheme] = useState<"dark" | "light">("dark");
  const [clickedElement, setClickedElement] = useState([]);
  const {
    elements,
    setElements,
    rfInstance,
    setRfInstance,
    setUiTheme,
    setRunningNode,
    setFailedNode,
  } = useFlowChartState();
  const [currentTab, setCurrentTab] = useState<"visual" | "panel" | "debug">(
    "visual"
  );
  const { width: windowWidth } = useWindowSize();
  const toggleTheme = () => {
    if (theme === "light") {
      setTheme("dark");
      setUiTheme("dark");
    } else {
      setTheme("light");
      setUiTheme("light");
    }
  };

  useEffect(() => {
<<<<<<< HEAD
    setElements((prev) => {
      prev.forEach((el) => {
        if (el?.data?.func === runningNode) {
          el.data.running = true;
        } else {
          if (el.data?.running) {
            el.data.running = false;
          }
        }
        if (el?.data?.func && failedNodes.includes(el.data.func)) {
          el.data.failed = true;
        } else {
          if (el?.data?.failed) {
            el.data.failed = false;
          }
        }
      });
    });
  }, [runningNode, failedNodes]);
  const ReactFlowChartProvider: FC<{ children: JSX.Element[] }> =
    ReactFlowProvider;
=======
    setRunningNode(runningNode);
    setFailedNode(failedNode);
    // eslint-disable-next-line react-hooks/exhaustive-deps
  }, [runningNode, failedNode]);
  const ReactFlowChartProvider: any = ReactFlowProvider;
>>>>>>> ff51d120
  return (
    <ThemeProvider theme={theme === "light" ? lightTheme : darkTheme}>
      <ReactFlowChartProvider>
        <GlobalStyles />
        <p
          className="App-status"
          data-cy="app-status"
          style={{
            backgroundColor: theme === "dark" ? "#14131361" : "#58454517",
          }}
        >
          <code>{serverStatus}</code>
        </p>
        <header
          className={`flex App-header border-color  ${
            theme === "dark" && "dark"
          }`}
          style={{
            ...(windowWidth <= 700 && {
              flexDirection: "column",
              height: "fit-content",
            }),
          }}
        >
          <div
            className="App-tabs flex"
            style={{
              width: windowWidth <= 700 ? "100%" : "750px",
            }}
          >
            <h1 className="App-brand">FLOJOY</h1>
            <button
              onClick={() => setCurrentTab("visual")}
              className={currentTab === "visual" ? "active-" + theme : ""}
              style={{
                ...(windowWidth <= 700 && {
                  minHeight: "55px",
                }),
                color: theme === "dark" ? "#fff" : "#000",
              }}
              data-cy="script-btn"
            >
              SCRIPT
            </button>
            <button
              onClick={() => setCurrentTab("panel")}
              className={currentTab === "panel" ? "active-" + theme : ""}
              style={{
                ...(windowWidth <= 700 && {
                  minHeight: "55px",
                }),
                color: theme === "dark" ? "#fff" : "#000",
              }}
              data-cy="ctrls-btn"
            >
              CTRLS
            </button>
            <button
              className={currentTab === "debug" ? "active-" + theme : ""}
              onClick={() => setCurrentTab("debug")}
              style={{
                color: theme === "dark" ? "#fff" : "#000",
              }}
              data-cy="debug-btn"
            >
              DEBUG
            </button>
          </div>
          <div
            className="flex App-control-buttons"
            style={{
              width:
                windowWidth >= 1080
                  ? "750px"
                  : windowWidth <= 700
                  ? "100%"
                  : "420px",
            }}
          >
            <Controls
              theme={theme}
              activeTab={currentTab}
              setOpenCtrlModal={setOpenCtrlModal}
            />
            <button onClick={toggleTheme} className="App-theme-toggle">
              {theme === "light" ? <LightIcon /> : <DarkIcon />}
            </button>
          </div>
        </header>
        <main style={{ minHeight: "85vh" }}>
          <div style={{ display: currentTab === "debug" ? "block" : "none" }}>
            <ResultsTab results={programResults} />
          </div>
          <div style={{ display: currentTab === "visual" ? "block" : "none" }}>
            <FlowChartTab
              elements={elements}
              setElements={setElements}
              rfInstance={rfInstance}
              setRfInstance={setRfInstance}
              results={programResults}
              theme={theme}
              clickedElement={clickedElement}
              setClickedElement={setClickedElement}
            />
          </div>
          {currentTab === "panel" && (
            <ControlsTab
              results={programResults}
              theme={theme}
              openCtrlModal={openCtrlModal}
              setOpenCtrlModal={setOpenCtrlModal}
            />
          )}
        </main>
      </ReactFlowChartProvider>
    </ThemeProvider>
  );
};

export default App;<|MERGE_RESOLUTION|>--- conflicted
+++ resolved
@@ -44,38 +44,15 @@
       setUiTheme("light");
     }
   };
-
+const ReactFlowChartProvider: FC<{ children: JSX.Element[] }> =
+    ReactFlowProvider;
   useEffect(() => {
-<<<<<<< HEAD
-    setElements((prev) => {
-      prev.forEach((el) => {
-        if (el?.data?.func === runningNode) {
-          el.data.running = true;
-        } else {
-          if (el.data?.running) {
-            el.data.running = false;
-          }
-        }
-        if (el?.data?.func && failedNodes.includes(el.data.func)) {
-          el.data.failed = true;
-        } else {
-          if (el?.data?.failed) {
-            el.data.failed = false;
-          }
-        }
-      });
-    });
-  }, [runningNode, failedNodes]);
-  const ReactFlowChartProvider: FC<{ children: JSX.Element[] }> =
-    ReactFlowProvider;
-=======
-    setRunningNode(runningNode);
+   setRunningNode(runningNode);
     setFailedNode(failedNode);
     // eslint-disable-next-line react-hooks/exhaustive-deps
   }, [runningNode, failedNode]);
-  const ReactFlowChartProvider: any = ReactFlowProvider;
->>>>>>> ff51d120
-  return (
+
+return (
     <ThemeProvider theme={theme === "light" ? lightTheme : darkTheme}>
       <ReactFlowChartProvider>
         <GlobalStyles />
