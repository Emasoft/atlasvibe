import { useEffect, useState } from "react";

import ControlsTab from "./feature/controls_panel/ControlsTabView";
import FlowChartTab from "./feature/flow_chart_panel/FlowChartTabView";
import ResultsTab from "./feature/results_panel/ResultsTabView";

import { useDisclosure } from "@mantine/hooks";
import { GlobalStyles } from "./feature/common/Global";

import {
  ColorScheme,
  ColorSchemeProvider,
  MantineProvider,
} from "@mantine/core";
import { RouterProvider, createBrowserRouter } from "react-router-dom";
import "./App.css";
import { CustomFonts } from "./feature/common/CustomFonts";
import PreJobOperationShow from "./feature/common/PreJobOperationShow";
import { darkTheme, lightTheme } from "./feature/common/theme";
import { useFlowChartState } from "./hooks/useFlowChartState";
import { useSocket } from "./hooks/useSocket";
<<<<<<< HEAD
import { sendFrontEndLoadsToMix } from "./services/MixpanelServices";
=======
import useKeyboardShortcut from "./hooks/useKeyboardShortcut";
>>>>>>> 3f4e8a3f

const router = createBrowserRouter([
  {
    path: "/",
    element: <FlowChartTab />,
  },
  {
    path: "/controls",
    element: <ControlsTab />,
  },
  {
    path: "/debug",
    element: <ResultsTab />,
  },
]);

const App = () => {
  const {
    states: { runningNode, failedNode, preJobOperation },
  } = useSocket();
  const [theme, setTheme] = useState<ColorScheme>("dark");

  const { setRunningNode, setFailedNode, setIsSidebarOpen } =
    useFlowChartState();
  const [
    isPrejobModalOpen,
    { open: openPreJobModal, close: closePreJobModal },
  ] = useDisclosure(false);

  const toggleColorScheme = (color?: ColorScheme) => {
    setTheme(color || (theme === "dark" ? "light" : "dark"));
  };

  useEffect(() => {
    setRunningNode(runningNode);
    setFailedNode(failedNode);
  }, [runningNode, failedNode, setRunningNode, setFailedNode]);

  useEffect(() => {
    if (preJobOperation.isRunning) {
      openPreJobModal();
    } else {
      closePreJobModal();
    }
  }, [preJobOperation]);

<<<<<<< HEAD
  // TODO: I will move this into a hook tomorrow, signing off for now
  const handleShortcut = (event: KeyboardEvent) => {
    if ((event.metaKey || event.ctrlKey) && event.key === "a") {
      event.preventDefault();
      setIsSidebarOpen((prev) => !prev);
    }
  };
  useEffect(() => {
    //sendFrontEndLoadsToMix();
    document.addEventListener("keydown", handleShortcut);
    return () => {
      document.removeEventListener("keydown", handleShortcut);
    };
  }, []);
=======
  useKeyboardShortcut("ctrl", "a", () => setIsSidebarOpen((prev) => !prev));
>>>>>>> 3f4e8a3f

  return (
    <ColorSchemeProvider
      colorScheme={theme}
      toggleColorScheme={toggleColorScheme}
    >
      <MantineProvider
        withGlobalStyles
        withNormalizeCSS
        theme={theme === "dark" ? darkTheme : lightTheme}
      >
        <GlobalStyles />
        <PreJobOperationShow
          opened={isPrejobModalOpen}
          outputs={preJobOperation.output}
          close={closePreJobModal}
        />
        <CustomFonts />
        <RouterProvider router={router} />
      </MantineProvider>
    </ColorSchemeProvider>
  );
};

export default App;<|MERGE_RESOLUTION|>--- conflicted
+++ resolved
@@ -19,11 +19,8 @@
 import { darkTheme, lightTheme } from "./feature/common/theme";
 import { useFlowChartState } from "./hooks/useFlowChartState";
 import { useSocket } from "./hooks/useSocket";
-<<<<<<< HEAD
+import useKeyboardShortcut from "./hooks/useKeyboardShortcut";
 import { sendFrontEndLoadsToMix } from "./services/MixpanelServices";
-=======
-import useKeyboardShortcut from "./hooks/useKeyboardShortcut";
->>>>>>> 3f4e8a3f
 
 const router = createBrowserRouter([
   {
@@ -70,24 +67,10 @@
     }
   }, [preJobOperation]);
 
-<<<<<<< HEAD
-  // TODO: I will move this into a hook tomorrow, signing off for now
-  const handleShortcut = (event: KeyboardEvent) => {
-    if ((event.metaKey || event.ctrlKey) && event.key === "a") {
-      event.preventDefault();
-      setIsSidebarOpen((prev) => !prev);
-    }
-  };
   useEffect(() => {
     //sendFrontEndLoadsToMix();
-    document.addEventListener("keydown", handleShortcut);
-    return () => {
-      document.removeEventListener("keydown", handleShortcut);
-    };
   }, []);
-=======
   useKeyboardShortcut("ctrl", "a", () => setIsSidebarOpen((prev) => !prev));
->>>>>>> 3f4e8a3f
 
   return (
     <ColorSchemeProvider
