--- conflicted
+++ resolved
@@ -44,12 +44,7 @@
       setUiTheme("light");
     }
   };
-<<<<<<< HEAD
-  const ReactFlowChartProvider: FC<{ children: JSX.Element[] }> =
-    ReactFlowProvider;
-=======
 
->>>>>>> 916284bb
   useEffect(() => {
     setRunningNode(runningNode);
     setFailedNode(failedNode);
@@ -110,7 +105,6 @@
             }}
             data-cy="ctrls-btn"
           >
-<<<<<<< HEAD
             <Controls
               theme={theme}
               activeTab={currentTab}
@@ -123,16 +117,14 @@
         </header>
         <main style={{ minHeight: "85vh" }}>
           <div style={{ display: currentTab === "visual" ? "block" : "none" }}>
-            <FlowChartTab
-              elements={elements}
-              setElements={setElements}
-              rfInstance={rfInstance}
-              setRfInstance={setRfInstance}
-              results={programResults}
-              theme={theme}
-              clickedElement={clickedElement}
-              setClickedElement={setClickedElement}
-            />
+             <FlowChartTab
+            rfInstance={rfInstance!}
+            setRfInstance={setRfInstance}
+            results={programResults!}
+            theme={theme}
+            clickedElement={clickedElement}
+            setClickedElement={setClickedElement}
+          />
           </div>
           <div style={{ display: currentTab === "panel" ? "block" : "none" }}>
             <ControlsTab
@@ -146,66 +138,6 @@
             <ResultsTab results={programResults} />
           </div>
         </main>
-      </ReactFlowChartProvider>
-=======
-            CTRLS
-          </button>
-          <button
-            className={currentTab === "debug" ? "active-" + theme : ""}
-            onClick={() => setCurrentTab("debug")}
-            style={{
-              color: theme === "dark" ? "#fff" : "#000",
-            }}
-            data-cy="debug-btn"
-          >
-            DEBUG
-          </button>
-        </div>
-        <div
-          className="flex App-control-buttons"
-          style={{
-            width:
-              windowWidth >= 1080
-                ? "750px"
-                : windowWidth <= 700
-                ? "100%"
-                : "420px",
-          }}
-        >
-          <Controls
-            theme={theme}
-            activeTab={currentTab}
-            setOpenCtrlModal={setOpenCtrlModal}
-          />
-          <button onClick={toggleTheme} className="App-theme-toggle">
-            {theme === "light" ? <LightIcon /> : <DarkIcon />}
-          </button>
-        </div>
-      </header>
-      <main style={{ minHeight: "85vh" }}>
-        <div style={{ display: currentTab === "debug" ? "block" : "none" }}>
-          <ResultsTab results={programResults!} />
-        </div>
-        <div style={{ display: currentTab === "visual" ? "block" : "none" }}>
-          <FlowChartTab
-            rfInstance={rfInstance!}
-            setRfInstance={setRfInstance}
-            results={programResults!}
-            theme={theme}
-            clickedElement={clickedElement}
-            setClickedElement={setClickedElement}
-          />
-        </div>
-        {currentTab === "panel" && (
-          <ControlsTab
-            results={programResults}
-            theme={theme}
-            openCtrlModal={openCtrlModal}
-            setOpenCtrlModal={setOpenCtrlModal}
-          />
-        )}
-      </main>
->>>>>>> 916284bb
     </ThemeProvider>
   );
 };
