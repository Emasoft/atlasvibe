--- conflicted
+++ resolved
@@ -1,11 +1,7 @@
-<<<<<<< HEAD
 import {
   TestSequenceElement,
   TestSequencerProject,
-} from "@/renderer/types/testSequencer";
-=======
-import { TestSequenceElement } from "@/renderer/types/test-sequencer";
->>>>>>> 6f5bbd3b
+} from "@/renderer/types/test-sequencer";
 import { toast } from "sonner";
 import { z } from "zod";
 
@@ -38,8 +34,7 @@
   projectString: string,
 ): TestSequencerProject | null => {
   try {
-    // TODO: ZOD this
-    const project: TestSequencerProject = JSON.parse(projectString);
+    const project = TestSequencerProject.parse(JSON.parse(projectString));
     return project;
   } catch (exception) {
     if (exception instanceof Error) {
