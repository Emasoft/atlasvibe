import { useContext, useState } from "react";
import { DataTable } from "./data-table/DataTable";
import { SummaryTable } from "./SummaryTable";
import { CloudPanel } from "./CloudPanel";
import { useTestSequencerState } from "@/renderer/hooks/useTestSequencerState";
import {
  testSequenceRunRequest,
  testSequenceStopRequest,
} from "@/renderer/routes/test_sequencer_panel/models/models";
import { TestSequenceElement } from "@/renderer/types/test-sequencer";
import { ImportTestModal } from "./ImportTestModal";
import LockableButton from "./lockable/LockedButtons";
import { TSWebSocketContext } from "@/renderer/context/testSequencerWS.context";
import { LockedContextProvider } from "@/renderer/context/lock.context";
import _ from "lodash";
import {
  LAYOUT_TOP_HEIGHT,
  BOTTOM_STATUS_BAR_HEIGHT,
} from "@/renderer/routes/common/Layout";
<<<<<<< HEAD
import { TestSequencerProjectModal } from "./TestSequencerProjectModal";
import {
  useImportProject,
  useSaveProject,
  useCloseProject,
} from "@/renderer/hooks/useTestSequencerProject";
=======
>>>>>>> 6f5bbd3b

const TestSequencerView = () => {
  const { setElems, tree, setIsLocked, backendState, project } =
    useTestSequencerState();
  const { tSSendJsonMessage } = useContext(TSWebSocketContext);
  const [isProjectModalOpen, setIsProjectModalOpen] = useState(false);

  const resetStatus = () => {
    setElems.withException((elems: TestSequenceElement[]) => {
      const newElems: TestSequenceElement[] = [...elems].map((elem) => {
        return elem.type === "test"
          ? {
              ...elem,
              status: "pending",
              completionTime: undefined,
              isSavedToCloud: false,
            }
          : { ...elem };
      });
      return newElems;
    });
  };

  const handleClickRunTest = () => {
    console.log("Start test");
    setIsLocked(true);
    resetStatus();
    tSSendJsonMessage(testSequenceRunRequest(tree));
  };
  const handleClickStopTest = () => {
    console.log("Stop test");
    tSSendJsonMessage(testSequenceStopRequest(tree));
    setIsLocked(false);
  };
  const projectImport = useImportProject();
  const saveProject = useSaveProject();
  const closeProject = useCloseProject();
  const [isImportModalOpen, setIsImportModalOpen] = useState(false);
  const handleClickImportTest = () => {
    setIsImportModalOpen(true);
  };

  return (
    <LockedContextProvider>
      <TestSequencerProjectModal
        isProjectModalOpen={isProjectModalOpen}
        handleProjectModalOpen={setIsProjectModalOpen}
      />
      <div
        style={{
          height: `calc(100vh - ${LAYOUT_TOP_HEIGHT + BOTTOM_STATUS_BAR_HEIGHT}px)`,
        }}
      >
        <ImportTestModal
          isModalOpen={isImportModalOpen}
          handleModalOpen={setIsImportModalOpen}
        />
        <div className="flex overflow-y-auto">
          <div
            className="ml-auto mr-auto h-3/5 flex-grow flex-col overflow-y-auto"
            style={{ height: "calc(100vh - 260px)" }}
          >
            <SummaryTable />
            <DataTable />
          </div>

          <div>
            <div className="top-0 h-full flex-none overflow-y-auto pl-5">
              <CloudPanel />
              <div className="mt-5 rounded-xl border border-gray-300 p-4 py-4 dark:border-gray-800">
                <div className="flex flex-col">
                  <h2 className="mb-2 pt-3 text-center text-lg font-bold text-accent1 ">
                    Control Panel
                  </h2>
                  <LockableButton
                    className="mt-4 w-full"
                    variant="outline"
                    onClick={handleClickImportTest}
                  >
                    Add Python Tests
                  </LockableButton>
                  <LockableButton
                    className="mt-4 w-full"
                    variant="outline"
                    onClick={projectImport}
                  >
                    Import Project
                  </LockableButton>
                  {project !== null && (
                    <LockableButton
                      className="mt-4 w-full"
                      variant="outline"
                      onClick={() => {
                        saveProject();
                      }}
                    >
                      Save Project
                    </LockableButton>
                  )}
                  {project !== null && (
                    <LockableButton
                      className="mt-4 w-full"
                      variant="outline"
                      onClick={() => {
                        closeProject();
                      }}
                    >
                      Close Project
                    </LockableButton>
                  )}
                  {project === null && (
                    <LockableButton
                      className="mt-4 w-full"
                      variant="outline"
                      onClick={() => {
                        setIsProjectModalOpen(true);
                      }}
                    >
                      New Project
                    </LockableButton>
                  )}
                  <LockableButton
                    variant="dotted"
                    className="mt-4 w-full gap-2"
                    isLocked={_.isEmpty(tree)}
                    isException={backendState === "test_set_start"}
                    onClick={
                      backendState === "test_set_start"
                        ? handleClickStopTest
                        : handleClickRunTest
                    }
                  >
                    {backendState === "test_set_start"
                      ? "Stop Test Sequence"
                      : "Run Test Sequence"}
                  </LockableButton>
                </div>
              </div>
            </div>
          </div>
        </div>
      </div>
    </LockedContextProvider>
  );
};

export default TestSequencerView;<|MERGE_RESOLUTION|>--- conflicted
+++ resolved
@@ -17,15 +17,12 @@
   LAYOUT_TOP_HEIGHT,
   BOTTOM_STATUS_BAR_HEIGHT,
 } from "@/renderer/routes/common/Layout";
-<<<<<<< HEAD
 import { TestSequencerProjectModal } from "./TestSequencerProjectModal";
 import {
   useImportProject,
   useSaveProject,
   useCloseProject,
 } from "@/renderer/hooks/useTestSequencerProject";
-=======
->>>>>>> 6f5bbd3b
 
 const TestSequencerView = () => {
   const { setElems, tree, setIsLocked, backendState, project } =
