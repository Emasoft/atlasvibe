import {
  Conditional,
  Test,
  TestSequenceElement,
} from "@/renderer/types/test-sequencer";
import { CellContext } from "@tanstack/react-table";
import { Loader } from "lucide-react";
<<<<<<< HEAD
=======
import { ReactNode } from "react";

>>>>>>> 6f5bbd3b
type Props = {
  cellProps: CellContext<TestSequenceElement, unknown>;
  indentLevels: number[];
  running: string[];
};

const IndentLine = ({
  content: name,
  level = 0,
}: {
  content: ReactNode;
  level: number;
}) => (
  <div className="flex h-full flex-row">
    {level == 0 ? (
      name
    ) : (
      <div className="flex flex-row">
        <div className={"mr-5 flex h-full border-l-2 border-blue-800"}></div>
        <IndentLine content={name} level={level - 1} />
      </div>
    )}
  </div>
);

const TestNameCell = ({ cellProps: { row }, indentLevels, running }: Props) => {
  const isTest = row.original.type === "test";

  return isTest ? (
    <>
      <div className="flex h-full cursor-pointer space-x-2">
        {/* Indent levels */}
        <div className="flex flex-row space-x-1">
          <IndentLine
            content={(row.original as Test).testName}
            level={indentLevels[row.id]}
          />
          {running.includes(row.original.id) && <Loader className="scale-50" />}
        </div>
      </div>
    </>
  ) : (
    <IndentLine
      content={
        <div className="flex flex-col">
          <b>{(row.original as Conditional).conditionalType.toUpperCase()}</b>
          <i>
            {(row.original as Conditional).condition.substring(0, 45)}
            {(row.original as Conditional).condition.length >= 45 && <>...</>}
          </i>
        </div>
      }
      level={indentLevels[row.id]}
    />
  );
};

export default TestNameCell;<|MERGE_RESOLUTION|>--- conflicted
+++ resolved
@@ -5,11 +5,8 @@
 } from "@/renderer/types/test-sequencer";
 import { CellContext } from "@tanstack/react-table";
 import { Loader } from "lucide-react";
-<<<<<<< HEAD
-=======
 import { ReactNode } from "react";
 
->>>>>>> 6f5bbd3b
 type Props = {
   cellProps: CellContext<TestSequenceElement, unknown>;
   indentLevels: number[];
