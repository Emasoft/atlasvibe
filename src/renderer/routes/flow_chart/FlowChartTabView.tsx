--- conflicted
+++ resolved
@@ -360,19 +360,11 @@
       const pane = ref.current.getBoundingClientRect();
       setMenu({
         id: node.id,
-<<<<<<< HEAD
         top: event.clientY < pane.height - 200 ? event.clientY - 225 : undefined,
         left: event.clientX < pane.width - 200 ? event.clientX : undefined,
         right: event.clientX >= pane.width - 200 ? pane.width - event.clientX : undefined,
         bottom:
           event.clientY >= pane.height - 200 ? pane.height - event.clientY + 75 : undefined,
-=======
-        top: event.clientY < pane.height - 200 ? event.clientY - 200 : undefined,
-        left: event.clientX < pane.width - 200 ? event.clientX : undefined,
-        right: event.clientX >= pane.width - 200 ? pane.width - event.clientX : undefined,
-        bottom:
-          event.clientY >= pane.height - 200 ? pane.height - event.clientY + 100 : undefined,
->>>>>>> ac1a3e3d
       });
     },
     [setMenu],
@@ -462,9 +454,8 @@
 
         <div
           style={{
-            height: `calc(100vh - ${
-              LAYOUT_TOP_HEIGHT + BOTTOM_STATUS_BAR_HEIGHT + ACTIONS_HEIGHT
-            }px)`,
+            height: `calc(100vh - ${LAYOUT_TOP_HEIGHT + BOTTOM_STATUS_BAR_HEIGHT + ACTIONS_HEIGHT
+              }px)`,
           }}
           className="relative overflow-hidden bg-background"
           data-testid="react-flow"
