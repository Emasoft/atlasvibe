--- conflicted
+++ resolved
@@ -15,27 +15,12 @@
   settings: ImportTestSettings,
 ) {
   return map(data.response, (container) => {
-<<<<<<< HEAD
     const new_elem = createNewTest(
       container.testName,
       container.path,
       settings.importType,
+      container.exportToCloud,
     );
-=======
-    const new_elem: Test = {
-      ...container,
-      type: "test",
-      id: uuidv4(),
-      groupId: uuidv4(),
-      runInParallel: false,
-      testType: settings.importType,
-      status: "pending",
-      completionTime: undefined,
-      isSavedToCloud: false,
-      exportToCloud: true,
-      error: null,
-    };
->>>>>>> d25e6266
     return new_elem;
   });
 }
