--- conflicted
+++ resolved
@@ -13,8 +13,6 @@
   nodeId: string;
   id: string;
 }
-<<<<<<< HEAD
-
 export interface PlotManifestParam {
   node: string;
   plot?: PlotType;
@@ -27,17 +25,11 @@
   mode: string
 }
 
-=======
->>>>>>> ff51d120
 export interface CtlManifestType {
   type: string;
   name: string;
   id: string;
-<<<<<<< HEAD
   param?: PlotManifestParam | CtrlManifestParam;
-=======
-  param?: string | CtrlManifestParam;
->>>>>>> ff51d120
   val?: string | number;
   hidden?: boolean;
   controlGroup?: string;
