import { PlotTypesManifest } from "@src/feature/controls_panel/manifest/CONTROLS_MANIFEST";
import { NodeInputOptions } from "@src/feature/controls_panel/types/ControlOptions";
import { PlotControlStateType } from "@src/feature/controls_panel/views/PlotControlState";
import { useEffect } from "react";
import { v4 as uuid4 } from "uuid";

const usePlotControlEffect = ({
  selectedKeys,
  setInputOptions,
  setPlotOptions,
  setSelectedKeys,
  nd,
  ctrlObj,
  results,
  selectedOption,
  selectedPlotOption,
  setNd,
  setPlotData,
  inputOptions,
}: PlotControlStateType) => {
  /**
   * Updates input options from available inputs in a node
   */
  const updateInputOptions = () => {
    const inputOptions: NodeInputOptions[] = [];
    if (typeof nd!?.result["x"] === "object") {
      if (Array.isArray(nd?.result["x"])) {
        const consistArray = nd?.result.x.find((e) => Array.isArray(e));
        if (consistArray) {
          for (const [key, value] of Object.entries(nd!?.result["x"]!)) {
            inputOptions.push({ label: key, value: value });
          }
        } else {
          inputOptions.push({
            label: "x",
            value: nd!.result["x"]!,
          });
        }
      } else {
        for (const [key, value] of Object.entries(nd!?.result["x"]! || {})) {
          inputOptions.push({ label: key, value: value });
        }
      }
    } else {
      inputOptions.push({ label: "x", value: nd!.result["x"]! });
    }

    inputOptions.push({ label: "y", value: nd!.result["y"]! });
    setInputOptions(inputOptions);
  };
  /**
   * Updates plot value from node result using selected keys
   */
  const updatePlotValue = () => {
    const result: any = {};

<<<<<<< HEAD
    if (nd?.result && "data" in nd!.result) {
=======

    if (nd?.result && "data" in nd!.result) {


>>>>>>> c8c12cbd
      result.x = nd?.result?.data![0]?.x;
      result.y = nd?.result?.data![0]?.y;
      result.type = nd?.result?.data![0]?.type;
      result.mode = nd?.result?.data![0]?.mode;
    }

    if (selectedKeys) {
      for (const [key, value] of Object.entries(selectedKeys)) {
        if (key !== "type") {
          result[key] = value?.value;
        }
      }
    }
    if (selectedPlotOption) {
      result.type = selectedPlotOption.value.type;
      result.mode = selectedPlotOption.value.mode;
    }

    setPlotData([result]);
  };

  // update input options automatically when result is changed
  useEffect(() => {
    if (nd?.result) {
      updateInputOptions();
    }
  }, [nd?.result]);

  // update selected keys of nodes for plot when input options updated
  useEffect(() => {
    setSelectedKeys((prev) => {
      const updatedKeys = {};
      if (prev) {
        for (const [key, value] of Object.entries(prev!)) {
          updatedKeys[key] = inputOptions.find(
            (opt) => opt.label === value?.label
          );
        }
      }
      return updatedKeys;
    });
  }, [inputOptions]);

  // update plot values when selected keys are updated
  useEffect(() => {
    updatePlotValue();
  }, [selectedKeys]);

  // Initialize plot type options on component did mount
  useEffect(() => {
    PlotTypesManifest.forEach((item) => {
      setPlotOptions((prev) => [
        ...prev,
        {
          label: item.name,
          value: {
            id: `plot_${uuid4()}`,
            type: item.type,
            mode: item.mode,
          },
        },
      ]);
    });
    return () => {
      setPlotOptions([]);
    };
  }, []);



  // Cleanup selected keys when ctrlobj parameter is updated
  useEffect(() => {
    return () => {
      setSelectedKeys(null);
    };
  }, [ctrlObj.param]);
};

export default usePlotControlEffect;<|MERGE_RESOLUTION|>--- conflicted
+++ resolved
@@ -54,14 +54,10 @@
   const updatePlotValue = () => {
     const result: any = {};
 
-<<<<<<< HEAD
-    if (nd?.result && "data" in nd!.result) {
-=======
 
     if (nd?.result && "data" in nd!.result) {
 
 
->>>>>>> c8c12cbd
       result.x = nd?.result?.data![0]?.x;
       result.y = nd?.result?.data![0]?.y;
       result.type = nd?.result?.data![0]?.type;
