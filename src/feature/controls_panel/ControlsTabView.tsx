--- conflicted
+++ resolved
@@ -64,17 +64,8 @@
     }, 3000);
 
     setDebouncedTimerId(timerId);
-<<<<<<< HEAD
     // eslint-disable-next-line react-hooks/exhaustive-deps
   }, [debouncedTimerId, rfInstance]);
-=======
-  }, [debouncedTimerId, rfInstance, setDebouncedTimerId, socketId]);
-
-  // eslint-disable-next-line @typescript-eslint/no-redeclare
-  // async function cacheManifest(manifest: CtlManifestType[]) {
-  //   setCtrlsManifest(manifest);
-  // }
->>>>>>> c1fab5e4
 
   const addCtrl = (ctrlObj: Partial<CtlManifestType>) => {
     const ctrl: CtlManifestType = {
