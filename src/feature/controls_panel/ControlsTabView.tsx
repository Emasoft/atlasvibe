--- conflicted
+++ resolved
@@ -18,13 +18,8 @@
 import { CtrlOptionValue } from "./types/ControlOptions";
 import { ResultsType } from "@src/feature/results_panel/types/ResultsType";
 import { createStyles } from "@mantine/styles";
-<<<<<<< HEAD
 import { useMantineColorScheme, useMantineTheme } from "@mantine/styles";
 import { CtrlValueType } from "@feature/controls_panel/types/CtrlValue";
-=======
-import { useMantineTheme } from "@mantine/styles";
->>>>>>> 92d398ea
-
 export const useAddButtonStyle = createStyles((theme) => {
   return {
     addButton: {
