--- conflicted
+++ resolved
@@ -86,28 +86,6 @@
         return;
       }
 
-<<<<<<< HEAD
-    const ctrlLayout = {
-      x: 0,
-      y: yAxis + 1,
-      h: ctrlObj.minHeight > 2 ? ctrlObj.minHeight : 2,
-      w: 2,
-      i: id,
-      minH: ctrlObj.minHeight,
-      minW: ctrlObj.minWidth,
-      static: !isEditMode,
-    };
-
-    const ctrl: CtlManifestType = {
-      ...ctrlObj,
-      hidden: false,
-      id,
-      layout: ctrlLayout,
-    } as CtlManifestType;
-    sendEventToMix("Widget Added", ctrl.name, "widgetTitle");
-    cacheManifest([...ctrlsManifest, ctrl]);
-  };
-=======
       const id = `ctrl-${uuidv4()}`;
       const yPos = maxGridLayoutHeight;
 
@@ -122,6 +100,8 @@
         static: !isEditMode,
       };
 
+      //mixpanel telemetry
+      sendEventToMix("Widget Added", ctrlObj.name, "widgetTitle");
       const ctrl: CtlManifestType = {
         ...ctrlObj,
         hidden: false,
@@ -133,7 +113,6 @@
     },
     [maxGridLayoutHeight]
   );
->>>>>>> 62a89f9d
 
   const removeCtrl = (
     e: React.MouseEvent<HTMLButtonElement, MouseEvent>,
