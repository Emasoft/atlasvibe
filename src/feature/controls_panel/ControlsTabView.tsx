import clone from "just-clone";
import localforage from "localforage";
import { useCallback, useState } from "react";
import "./style/Controls.css";

import { createStyles } from "@mantine/styles";
import { AddCTRLBtn } from "@src/AddCTRLBtn";
import "@src/App.css";
import { EditSwitch } from "@src/EditSwitch";
import { Layout } from "@src/Layout";
import { getManifestParams, ManifestParams } from "@src/utils/ManifestLoader";
import { useFlowChartGraph } from "@src/hooks/useFlowChartGraph";
import {
  CtlManifestType,
  CtrlManifestParam,
  useFlowChartState,
} from "@src/hooks/useFlowChartState";
import { useSocket } from "@src/hooks/useSocket";
import { v4 as uuidv4 } from "uuid";
import Sidebar from "../common/Sidebar/Sidebar";
import { useControlsTabEffects } from "./ControlsTabEffects";
import { useControlsTabState } from "./ControlsTabState";
import { CTRL_MANIFEST, CTRL_TREE } from "./manifest/CONTROLS_MANIFEST";
import { CtrlOptionValue } from "./types/ControlOptions";
import ControlGrid from "./views/ControlGrid";
<<<<<<< HEAD
import { useControlsState } from "@src/hooks/useControlsState";
=======
import { useLoaderData } from "react-router-dom";
>>>>>>> d27c66ef

export const useAddButtonStyle = createStyles((theme) => {
  return {
    addButton: {
      boxSizing: "border-box",
      backgroundColor: theme.colors.modal[0],
      border: theme.colors.accent1[0],
      cursor: "pointer",
    },
  };
});

localforage.config({ name: "react-flow", storeName: "flows" });

export const ControlsTabLoader = () => {
  const manifestParams: ManifestParams = getManifestParams();
  return { manifestParams };
};

const ControlsTab = () => {
  const { manifestParams } = useLoaderData() as {
    manifestParams: ManifestParams;
  };

  const [ctrlSidebarOpen, setCtrlSidebarOpen] = useState(false);

  const {
    states: { programResults },
  } = useSocket();

  const { setOpenEditModal, setCurrentInput } = useControlsTabState();

  const { isEditMode, setIsEditMode } = useFlowChartState();

  const { ctrlsManifest, setCtrlsManifest, maxGridLayoutHeight } =
    useControlsState();

  const { nodes, updateCtrlInputDataForNode } = useFlowChartGraph();
  function cacheManifest(manifest: CtlManifestType[]) {
    setCtrlsManifest(manifest);
  }

  useControlsTabEffects();

  if (!programResults) {
    return <div>No program results</div>;
  }

  //function for handling a CTRL add (assume that input is key from manifest)
  const addCtrl = useCallback(
    (ctrlKey: string) => {
      setCtrlSidebarOpen(false); //close the sidebar when adding a ctrl
      const ctrlObj = CTRL_MANIFEST[ctrlKey].find((c) => c.key === ctrlKey);
      if (!ctrlObj) {
        console.error("Could not find ctrl object for key", ctrlKey);
        return;
      }

      const id = `ctrl-${uuidv4()}`;
      const yPos = maxGridLayoutHeight;

      const ctrlLayout = {
        x: 0,
        y: yPos + 1,
        h: Math.max(ctrlObj.minHeight, 2),
        w: 2,
        i: id,
        minH: ctrlObj.minHeight,
        minW: ctrlObj.minWidth,
        static: !isEditMode,
      };

      const ctrl: CtlManifestType = {
        ...ctrlObj,
        hidden: false,
        id,
        layout: ctrlLayout,
      } as CtlManifestType;

      cacheManifest([...ctrlsManifest, ctrl]);
    },
    [maxGridLayoutHeight]
  );

  const removeCtrl = (
    e: React.MouseEvent<HTMLButtonElement, MouseEvent>,
    ctrl: CtlManifestType
  ) => {
    const ctrlId = (e.target as HTMLButtonElement).id;
    console.warn("Removing", ctrlId, ctrl);
    const filterChilds = ctrlsManifest.filter((ctrl) => ctrl.id !== ctrlId);
    cacheManifest(filterChilds);
  };

  const updateCtrlValue = (val: string, ctrl: CtlManifestType) => {
    const manClone = clone(ctrlsManifest);
    cacheManifest(manClone);

    if (ctrl.param) {
      updateCtrlInputDataForNode(
        (ctrl.param as CtrlManifestParam).nodeId,
        (ctrl.param as CtrlManifestParam).param,
        {
          functionName: (ctrl.param as CtrlManifestParam).functionName,
          param: (ctrl.param as CtrlManifestParam).param,
          value: val,
        }
      );
    } else {
      console.error("Cannot update nonexistant parameter");
    }
  };

  const attachParamsToCtrl = (
    param: CtrlOptionValue,
    ctrl: CtlManifestType
  ) => {
    // grab the current value for this param if it already exists in the flowchart nodes
    const inputNode = nodes.find((e) => e.id === param.nodeId);
    const ctrls = inputNode?.data?.ctrls;
    const fnParams = manifestParams[param.functionName] || {};
    // debugger
    const fnParam = fnParams[param?.param];
    const defaultValue =
      param.functionName === "CONSTANT"
        ? ctrl.val
        : fnParam?.default
        ? fnParam.default
        : 0;
    const ctrlData = ctrls && ctrls[param.param];

    let inputValue: string | number | boolean | undefined = undefined;
    if (ctrlData)
      inputValue = isNaN(+ctrlData.value) ? ctrlData.value : +ctrlData.value;

    const currentInputValue = ctrlData ? inputValue : defaultValue;
    const manClone = clone(ctrlsManifest);
    manClone.forEach((c, i) => {
      if (c.id === ctrl.id) {
        manClone[i].param = param;
        manClone[i].val = currentInputValue;
      }
    });
    cacheManifest(manClone);
  };

  return (
    <Layout>
      <div data-testid="controls-tab">
        <div
          className="top-row"
          style={{
            display: "flex",
            justifyContent: "space-between",
          }}
        >
          <AddCTRLBtn
            setCTRLSideBarStatus={setCtrlSidebarOpen}
            setIsEditMode={setIsEditMode}
            isCTRLSideBarOpen={ctrlSidebarOpen}
          />
          <EditSwitch />
        </div>
        <ControlGrid
          controlProps={{
            isEditMode,
            results: programResults,
            updateCtrlValue,
            attachParamsToCtrl,
            removeCtrl,
            setCurrentInput,
            setOpenEditModal,
          }}
        />
        <Sidebar
          sections={CTRL_TREE}
          manifestMap={CTRL_MANIFEST}
          leafNodeClickHandler={addCtrl}
          isSideBarOpen={ctrlSidebarOpen}
          setSideBarStatus={setCtrlSidebarOpen}
        />
      </div>
    </Layout>
  );
};

export default ControlsTab;<|MERGE_RESOLUTION|>--- conflicted
+++ resolved
@@ -23,11 +23,8 @@
 import { CTRL_MANIFEST, CTRL_TREE } from "./manifest/CONTROLS_MANIFEST";
 import { CtrlOptionValue } from "./types/ControlOptions";
 import ControlGrid from "./views/ControlGrid";
-<<<<<<< HEAD
 import { useControlsState } from "@src/hooks/useControlsState";
-=======
 import { useLoaderData } from "react-router-dom";
->>>>>>> d27c66ef
 
 export const useAddButtonStyle = createStyles((theme) => {
   return {
