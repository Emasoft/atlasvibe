--- conflicted
+++ resolved
@@ -6,12 +6,6 @@
   inputId: string;
 }
 export interface ControlOptions {
-<<<<<<< HEAD
-  label: string,
-  value: any,
-  type?: string
-=======
   label: string;
   value: CtrlOptionValue | string;
->>>>>>> ff51d120
 }