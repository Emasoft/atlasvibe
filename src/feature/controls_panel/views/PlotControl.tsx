import { CtlManifestType } from "@src/hooks/useFlowChartState";
import Select, { ThemeConfig } from "react-select";
import { Dispatch, Fragment } from "react";
import { ControlOptions, PlotControlOptions } from "../types/ControlOptions";
import customDropdownStyles from "../style/CustomDropdownStyles";
import Plot from "react-plotly.js";
import styledPlotLayout from "@src/feature/common/defaultPlotLayout";
import { SetStateAction } from "jotai";
import { PlotData } from "plotly.js";
import {
  ResultIO,
  ResultsType,
} from "@src/feature/results_panel/types/ResultsType";
import PlotControlState from "./PlotControlState";
import usePlotControlEffect from "@src/hooks/usePlotControlEffect";

export interface PlotControlProps {
  nd: ResultIO | null;
  setNd: Dispatch<React.SetStateAction<ResultIO | null>>;
  ctrlObj: CtlManifestType;
  results: ResultsType;
  isEditMode: boolean;
  selectedOption: ControlOptions | undefined;
  theme: "light" | "dark";
  selectedPlotOption: PlotControlOptions | undefined;
  setSelectedPlotOption: Dispatch<
    SetStateAction<PlotControlOptions | undefined>
  >;
  plotData: {
    x: number[];
    y: number[];
    z: number[];
    type: string;
    mode: string;
  }[];
  setPlotData: React.Dispatch<
    React.SetStateAction<
      {
        x: number[];
        y: number[];
        z: number[];
        type: string;
        mode: string;
      }[]
    >
  >;
}
const plotInputKeys: Partial<Record<PlotData["type"], string[]>> = {
  histogram: ["x"],
  bar: ["x", "y"],
  scatter3d: ["x", "y", "z"],
  scatter: ["x", "y"],
  surface: ["x", "y", "z"],
};
const PlotControl = ({
  nd,
  setNd,
  ctrlObj,
  results,
  isEditMode,
  selectedOption,
  theme,
  setPlotData,
  selectedPlotOption,
  plotData,
  setSelectedPlotOption,
}: PlotControlProps) => {
  const {
    inputOptions,
    plotOptions,
    selectedKeys,
    setInputOptions,
    setPlotOptions,
    setSelectedKeys,
  } = PlotControlState({
    nd,
    setNd,
    ctrlObj,
    results,
    isEditMode,
    selectedOption,
    theme,
    setPlotData,
    selectedPlotOption,
    plotData,
    setSelectedPlotOption,
  });
  usePlotControlEffect({
    inputOptions,
    plotOptions,
    selectedKeys,
    setInputOptions,
    setPlotOptions,
    setSelectedKeys,
    ctrlObj,
    nd,
    results,
    selectedOption,
    selectedPlotOption,
    setNd,
    setPlotData,
  });
  console.log(selectedPlotOption);
  
  return (
    <Fragment>
      {!isEditMode && (
        <Fragment>
          <p className="ctrl-param">Plot: {selectedPlotOption?.label}</p>
        </Fragment>
      )}

      {isEditMode && (
        <Select
          className="select-plot-type"
          isSearchable={true}
          onChange={(val) => {
            if (val) {
              setSelectedPlotOption(val);
            }
          }}
          placeholder="Select Plot Type"
          theme={theme as unknown as ThemeConfig}
          options={plotOptions}
          styles={customDropdownStyles}
          value={selectedPlotOption}
        />
      )}

      {isEditMode && (
        <div
          style={{
            display: "flex",
            flexDirection: "row",
            gap: "5px",
          }}
        >
          {plotInputKeys[selectedPlotOption?.value.type!]?.map((key) => (
            <Select
              key={key}
              className="select-plot-type"
              isSearchable={true}
              onChange={(val) => {
                if (val) {
                  setSelectedKeys((prev) => ({
                    ...prev,
                    [key]: val,
                  }));
                }
              }}
              placeholder={`Select ${key.toUpperCase()}`}
              options={inputOptions}
              styles={customDropdownStyles}
              theme={theme as unknown as ThemeConfig}
              value={(selectedKeys && selectedKeys![key]) || ""}
            />
          ))}
        </div>
      )}

      <div
        style={{
          flex: "1",
          height: "100%",
          width: "100%",
          paddingBottom: "10px",
        }}
      >
        <Plot
          data={[
            {
              ...plotData[0],
              type: selectedPlotOption?.value?.type!,
              mode: selectedPlotOption?.value?.mode,
            },
          ]}
<<<<<<< HEAD
          layout={styledPlotLayout(theme, plotData[0] ? 'y' in plotData[0] ? plotData[0].y ? plotData[0].y[0] : undefined : undefined : undefined )}
          style={{ width: "100%", height: "100%", transform: isEditMode ? 'scale(0.8) translateY(-60px)' : 'scale(1)' }}
=======
          layout={styledPlotLayout(theme)}
          style={{
            width: "100%",
            height: "100%",
            transform: isEditMode ? "scale(0.8) translateY(-60px)" : "scale(1)",
          }}
>>>>>>> 45539000
        />
      </div>
    </Fragment>
  );
};

export default PlotControl;<|MERGE_RESOLUTION|>--- conflicted
+++ resolved
@@ -174,17 +174,8 @@
               mode: selectedPlotOption?.value?.mode,
             },
           ]}
-<<<<<<< HEAD
           layout={styledPlotLayout(theme, plotData[0] ? 'y' in plotData[0] ? plotData[0].y ? plotData[0].y[0] : undefined : undefined : undefined )}
           style={{ width: "100%", height: "100%", transform: isEditMode ? 'scale(0.8) translateY(-60px)' : 'scale(1)' }}
-=======
-          layout={styledPlotLayout(theme)}
-          style={{
-            width: "100%",
-            height: "100%",
-            transform: isEditMode ? "scale(0.8) translateY(-60px)" : "scale(1)",
-          }}
->>>>>>> 45539000
         />
       </div>
     </Fragment>
