--- conflicted
+++ resolved
@@ -61,13 +61,9 @@
   const styledLayout = styledPlotLayout(theme);
 
   const inputNodeId = (ctrlObj?.param as CtrlManifestParam)?.nodeId;
-<<<<<<< HEAD
-  const inputNode = elements.find((e) => e.id === inputNodeId);
+  const inputNode = nodes.find((e) => e.id === inputNodeId);
   const ctrls: ElementsData['ctrls'] = inputNode?.data?.ctrls;
-=======
-  const inputNode = nodes.find((e) => e.id === inputNodeId);
-  const ctrls = inputNode?.data?.ctrls;
->>>>>>> 916284bb
+
   const fnParams =
     FUNCTION_PARAMETERS[(ctrlObj?.param as CtrlManifestParam)!?.functionName] ||
     {};
