import { CtlManifestType } from "@src/hooks/useFlowChartState";
import { Fragment, useState } from "react";
import ReactModal from "react-modal";
import ModalCloseSvg from "@src/utils/ModalCloseSvg";
import {
  InputControlsManifest,
  OutputControlsManifest,
} from "@src/feature/controls_panel/manifest/CONTROLS_MANIFEST";
import { modalStyles } from "@src/feature/controls_panel/style/ControlModalStyles";
import { useMantineTheme } from "@mantine/styles";
import { Box } from "@mantine/core";

interface AddCtrlModalProps {
  isOpen: boolean;
  afterOpenModal: () => void;
  closeModal: () => void;
  addCtrl: (ctrlObj: Partial<CtlManifestType>) => void;
}

const AddCtrlModal = ({
  isOpen,
  afterOpenModal,
  closeModal,
  addCtrl,
}: AddCtrlModalProps) => {
  const theme = useMantineTheme();
  const accent =
    theme.colorScheme === "dark"
      ? theme.colors.accent1[0]
      : theme.colors.accent2[0];
  const [activeTab, setActiveTab] = useState("input");
  const activeBtnStyle = {
    height: "100%",
    borderBottom: `2px solid ${accent}`,
  };

  return (
    <ReactModal
      isOpen={isOpen}
      onAfterOpen={afterOpenModal}
      onRequestClose={closeModal}
      style={modalStyles(theme)}
      ariaHideApp={false}
      contentLabel="Choose a Ctrl..."
    >
      <button
        onClick={closeModal}
        data-testid={"add-ctrl-modal-close"}
        className="close-modal"
      >
        <ModalCloseSvg
          style={{
            height: 23,
            width: 23,
          }}
        />
      </button>
      <Box
        className="flex tab-panel"
        style={{
          borderBottom:
            theme.colorScheme === "dark"
              ? "1px solid rgb(47, 46, 46)"
              : "1px solid rgba(217, 217, 217, 1)",
          alignItems: "center",
          gap: "8px",
        }}
      >
        <button
          className="btn-tab"
          onClick={() => setActiveTab("input")}
          style={{
            ...(activeTab === "input" && activeBtnStyle),
          }}
        >
          Inputs
        </button>
        <button
          className="btn-tab"
          onClick={() => setActiveTab("output")}
          style={{
            ...(activeTab === "output" && activeBtnStyle),
          }}
        >
          Outputs
        </button>
      </Box>
      {activeTab === "input" && (
        <Box
          className="flex"
          style={{
            gap: "16px",
            alignItems: "center",
            width: "fit-content",
            flexWrap: "wrap",
            paddingTop: "12px",
          }}
        >
          {/* {InputControlsManifest.map((ctrl, ctrlIndex) => (
            <Fragment key={ctrlIndex}>
              <button
                className={`cmd-btn ${theme}`}
                onClick={() =>
                  addCtrl({
                    type: ctrl.type,
                    name: ctrl.name,
                    minWidth: ctrl.minWidth,
                    minHeight: ctrl.minHeight,
                  })
                }
              >
                {ctrl.name}
              </button>
            </Fragment>
<<<<<<< HEAD
          ))}
        </Box>
=======
          ))} */}
        </div>
>>>>>>> c4758c35
      )}
      {activeTab === "output" && (
        <Box
          className="flex"
          style={{
            gap: "16px",
            alignItems: "center",
            width: "fit-content",
            flexWrap: "wrap",
            paddingTop: "12px",
          }}
        >
          {/* {OutputControlsManifest.map((ctrl, ctrlIndex) => (
            <Fragment key={ctrlIndex}>
              <button
                className={`cmd-btn ${theme}`}
                onClick={() =>
                  addCtrl({
                    type: ctrl.type,
                    name: ctrl.name,
                    minWidth: ctrl.minWidth,
                    minHeight: ctrl.minHeight,
                  })
                }
              >
                {ctrl.name}
              </button>
            </Fragment>
<<<<<<< HEAD
          ))}
        </Box>
=======
          ))} */}
        </div>
>>>>>>> c4758c35
      )}
    </ReactModal>
  );
};

export default AddCtrlModal;<|MERGE_RESOLUTION|>--- conflicted
+++ resolved
@@ -1,162 +1,153 @@
-import { CtlManifestType } from "@src/hooks/useFlowChartState";
-import { Fragment, useState } from "react";
-import ReactModal from "react-modal";
-import ModalCloseSvg from "@src/utils/ModalCloseSvg";
-import {
-  InputControlsManifest,
-  OutputControlsManifest,
-} from "@src/feature/controls_panel/manifest/CONTROLS_MANIFEST";
-import { modalStyles } from "@src/feature/controls_panel/style/ControlModalStyles";
-import { useMantineTheme } from "@mantine/styles";
-import { Box } from "@mantine/core";
+export {};
+// import { CtlManifestType } from "@src/hooks/useFlowChartState";
+// import { Fragment, useState } from "react";
+// import ReactModal from "react-modal";
+// import ModalCloseSvg from "@src/utils/ModalCloseSvg";
+// import {
+//   InputControlsManifest,
+//   OutputControlsManifest,
+// } from "@src/feature/controls_panel/manifest/CONTROLS_MANIFEST";
+// import { modalStyles } from "@src/feature/controls_panel/style/ControlModalStyles";
+// import { useMantineTheme } from "@mantine/styles";
+// import { Box } from "@mantine/core";
 
-interface AddCtrlModalProps {
-  isOpen: boolean;
-  afterOpenModal: () => void;
-  closeModal: () => void;
-  addCtrl: (ctrlObj: Partial<CtlManifestType>) => void;
-}
+// interface AddCtrlModalProps {
+//   isOpen: boolean;
+//   afterOpenModal: () => void;
+//   closeModal: () => void;
+//   addCtrl: (ctrlObj: Partial<CtlManifestType>) => void;
+// }
 
-const AddCtrlModal = ({
-  isOpen,
-  afterOpenModal,
-  closeModal,
-  addCtrl,
-}: AddCtrlModalProps) => {
-  const theme = useMantineTheme();
-  const accent =
-    theme.colorScheme === "dark"
-      ? theme.colors.accent1[0]
-      : theme.colors.accent2[0];
-  const [activeTab, setActiveTab] = useState("input");
-  const activeBtnStyle = {
-    height: "100%",
-    borderBottom: `2px solid ${accent}`,
-  };
+// const AddCtrlModal = ({
+//   isOpen,
+//   afterOpenModal,
+//   closeModal,
+//   addCtrl,
+// }: AddCtrlModalProps) => {
+//   const theme = useMantineTheme();
+//   const accent =
+//     theme.colorScheme === "dark"
+//       ? theme.colors.accent1[0]
+//       : theme.colors.accent2[0];
+//   const [activeTab, setActiveTab] = useState("input");
+//   const activeBtnStyle = {
+//     height: "100%",
+//     borderBottom: `2px solid ${accent}`,
+//   };
 
-  return (
-    <ReactModal
-      isOpen={isOpen}
-      onAfterOpen={afterOpenModal}
-      onRequestClose={closeModal}
-      style={modalStyles(theme)}
-      ariaHideApp={false}
-      contentLabel="Choose a Ctrl..."
-    >
-      <button
-        onClick={closeModal}
-        data-testid={"add-ctrl-modal-close"}
-        className="close-modal"
-      >
-        <ModalCloseSvg
-          style={{
-            height: 23,
-            width: 23,
-          }}
-        />
-      </button>
-      <Box
-        className="flex tab-panel"
-        style={{
-          borderBottom:
-            theme.colorScheme === "dark"
-              ? "1px solid rgb(47, 46, 46)"
-              : "1px solid rgba(217, 217, 217, 1)",
-          alignItems: "center",
-          gap: "8px",
-        }}
-      >
-        <button
-          className="btn-tab"
-          onClick={() => setActiveTab("input")}
-          style={{
-            ...(activeTab === "input" && activeBtnStyle),
-          }}
-        >
-          Inputs
-        </button>
-        <button
-          className="btn-tab"
-          onClick={() => setActiveTab("output")}
-          style={{
-            ...(activeTab === "output" && activeBtnStyle),
-          }}
-        >
-          Outputs
-        </button>
-      </Box>
-      {activeTab === "input" && (
-        <Box
-          className="flex"
-          style={{
-            gap: "16px",
-            alignItems: "center",
-            width: "fit-content",
-            flexWrap: "wrap",
-            paddingTop: "12px",
-          }}
-        >
-          {/* {InputControlsManifest.map((ctrl, ctrlIndex) => (
-            <Fragment key={ctrlIndex}>
-              <button
-                className={`cmd-btn ${theme}`}
-                onClick={() =>
-                  addCtrl({
-                    type: ctrl.type,
-                    name: ctrl.name,
-                    minWidth: ctrl.minWidth,
-                    minHeight: ctrl.minHeight,
-                  })
-                }
-              >
-                {ctrl.name}
-              </button>
-            </Fragment>
-<<<<<<< HEAD
-          ))}
-        </Box>
-=======
-          ))} */}
-        </div>
->>>>>>> c4758c35
-      )}
-      {activeTab === "output" && (
-        <Box
-          className="flex"
-          style={{
-            gap: "16px",
-            alignItems: "center",
-            width: "fit-content",
-            flexWrap: "wrap",
-            paddingTop: "12px",
-          }}
-        >
-          {/* {OutputControlsManifest.map((ctrl, ctrlIndex) => (
-            <Fragment key={ctrlIndex}>
-              <button
-                className={`cmd-btn ${theme}`}
-                onClick={() =>
-                  addCtrl({
-                    type: ctrl.type,
-                    name: ctrl.name,
-                    minWidth: ctrl.minWidth,
-                    minHeight: ctrl.minHeight,
-                  })
-                }
-              >
-                {ctrl.name}
-              </button>
-            </Fragment>
-<<<<<<< HEAD
-          ))}
-        </Box>
-=======
-          ))} */}
-        </div>
->>>>>>> c4758c35
-      )}
-    </ReactModal>
-  );
-};
+//   return (
+//     <ReactModal
+//       isOpen={isOpen}
+//       onAfterOpen={afterOpenModal}
+//       onRequestClose={closeModal}
+//       style={modalStyles(theme)}
+//       ariaHideApp={false}
+//       contentLabel="Choose a Ctrl..."
+//     >
+//       <button
+//         onClick={closeModal}
+//         data-testid={"add-ctrl-modal-close"}
+//         className="close-modal"
+//       >
+//         <ModalCloseSvg
+//           style={{
+//             height: 23,
+//             width: 23,
+//           }}
+//         />
+//       </button>
+//       <Box
+//         className="flex tab-panel"
+//         style={{
+//           borderBottom:
+//             theme.colorScheme === "dark"
+//               ? "1px solid rgb(47, 46, 46)"
+//               : "1px solid rgba(217, 217, 217, 1)",
+//           alignItems: "center",
+//           gap: "8px",
+//         }}
+//       >
+//         <button
+//           className="btn-tab"
+//           onClick={() => setActiveTab("input")}
+//           style={{
+//             ...(activeTab === "input" && activeBtnStyle),
+//           }}
+//         >
+//           Inputs
+//         </button>
+//         <button
+//           className="btn-tab"
+//           onClick={() => setActiveTab("output")}
+//           style={{
+//             ...(activeTab === "output" && activeBtnStyle),
+//           }}
+//         >
+//           Outputs
+//         </button>
+//       </Box>
+//       {activeTab === "input" && (
+//         <Box
+//           className="flex"
+//           style={{
+//             gap: "16px",
+//             alignItems: "center",
+//             width: "fit-content",
+//             flexWrap: "wrap",
+//             paddingTop: "12px",
+//           }}
+//         >
+//           {/* {InputControlsManifest.map((ctrl, ctrlIndex) => (
+//             <Fragment key={ctrlIndex}>
+//               <button
+//                 className={`cmd-btn ${theme}`}
+//                 onClick={() =>
+//                   addCtrl({
+//                     type: ctrl.type,
+//                     name: ctrl.name,
+//                     minWidth: ctrl.minWidth,
+//                     minHeight: ctrl.minHeight,
+//                   })
+//                 }
+//               >
+//                 {ctrl.name}
+//               </button>
+//             </Fragment>
+//               )) */}
+//         </Box>
+//       )}
+//       {activeTab === "output" && (
+//         <Box
+//           className="flex"
+//           style={{
+//             gap: "16px",
+//             alignItems: "center",
+//             width: "fit-content",
+//             flexWrap: "wrap",
+//             paddingTop: "12px",
+//           }}
+//         >
+//           {/* {OutputControlsManifest.map((ctrl, ctrlIndex) => (
+//             <Fragment key={ctrlIndex}>
+//               <button
+//                 className={`cmd-btn ${theme}`}
+//                 onClick={() =>
+//                   addCtrl({
+//                     type: ctrl.type,
+//                     name: ctrl.name,
+//                     minWidth: ctrl.minWidth,
+//                     minHeight: ctrl.minHeight,
+//                   })
+//                 }
+//               >
+//                 {ctrl.name}
+//               </button>
+//             </Fragment>
+//           ))}
+//         </Box>
+//       )}
+//     </ReactModal>
+//   );
+// };
 
-export default AddCtrlModal;+// export default AddCtrlModal;