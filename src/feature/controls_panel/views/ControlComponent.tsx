--- conflicted
+++ resolved
@@ -12,26 +12,18 @@
 import {
   CtlManifestType,
   CtrlManifestParam,
-<<<<<<< HEAD
   PlotManifestParam,
 } from "@src/hooks/useFlowChartState";
 import { ResultsType } from "@src/feature/results_panel/types/ResultsType";
-=======
-} from "@src/hooks/useFlowChartState";
-import { ResultsType } from "@src/feature/results_panel/types/ResultsType";
 import { CtrlOptionValue } from "../types/ControlOptions";
->>>>>>> ff51d120
 
 type ControlComponentProps = {
   ctrlObj: CtlManifestType;
   theme: "light" | "dark";
   results: ResultsType;
   updateCtrlValue: (value: string, ctrl: CtlManifestType) => void;
-<<<<<<< HEAD
   attachParamsToCtrl: (val: PlotManifestParam, ctrlObj: CtlManifestType) => void;
-=======
   attachParamsToCtrl: (val: CtrlOptionValue, ctrlObj: CtlManifestType) => void;
->>>>>>> ff51d120
   removeCtrl: (
     e: React.MouseEvent<HTMLButtonElement, MouseEvent>,
     ctrl: CtlManifestType
@@ -79,7 +71,6 @@
     setPlotData,
     selectedOption,
     setSelectedOption,
-<<<<<<< HEAD
     plotOptions,
     setPlotOptions,
     inputOptions,
@@ -92,8 +83,6 @@
     setSelectedInputOption,
     selectedOutputOption,
     setSelectedOutputOption,
-=======
->>>>>>> ff51d120
     ctrls,
     defaultValue,
     paramOptions,
@@ -125,7 +114,6 @@
   );
 
   const handleCtrlValueChange = (
-<<<<<<< HEAD
     func: Dispatch<SetStateAction<string>>,
     value: string
   ) => {
@@ -134,7 +122,6 @@
       return;
     }
     updateCtrlValue(value, ctrlObj);
-=======
     setValue: Dispatch<SetStateAction<string>>,
     value: string
   ) => {
@@ -152,7 +139,6 @@
         ctrlObj
       );
     }
->>>>>>> ff51d120
   };
 
   const makeLayoutStatic = () => {
@@ -182,7 +168,6 @@
     results,
     selectedOption,
     selectOptions,
-<<<<<<< HEAD
     plotOptions,
     inputOptions,
     outputOptions,
@@ -192,8 +177,6 @@
     selectedPlotOption,
     selectedInputOption,
     selectedOutputOption,
-=======
->>>>>>> ff51d120
     setCurrentInputValue,
     setDebouncedTimerForKnobId,
     setFlowChartObject,
@@ -203,7 +186,6 @@
     setNumberInput,
     setPlotData,
     setSelectedOption,
-<<<<<<< HEAD
     setSelectedPlotOption,
     setSelectedInputOption,
     setSelectedOutputOption,
@@ -213,14 +195,12 @@
     setOutputOptions,
     setSliderInput,
     setTextInput,
-=======
     setSelectOptions,
     setSliderInput,
     setTextInput,
     sliderInput,
     styledLayout,
     textInput,
->>>>>>> ff51d120
   });
 
   return (
@@ -238,17 +218,14 @@
             className="select-node"
             isSearchable={true}
             onChange={(val) => {
-<<<<<<< HEAD
-              if (val) {
+if (val) {
                 attachParamsToCtrl({
                   node: val.value,
                   plot: selectedPlotOption?.value,
                 }, ctrlObj);
               }
-=======
               if (val)
                 attachParamsToCtrl(val.value as CtrlOptionValue, ctrlObj);
->>>>>>> ff51d120
             }}
             theme={theme as unknown as ThemeConfig}
             options={selectOptions}
@@ -283,14 +260,12 @@
       {!isEditMode && (
         <p className="ctrl-param">
           {ctrlObj.type === "output"
-<<<<<<< HEAD
             ? selectOptions?.find((option) => option.value === (ctrlObj?.param as PlotManifestParam)?.node)
               ?.label
             : selectOptions?.find(
               (option) =>
                 option.value.id === (ctrlObj?.param as CtrlManifestParam)?.id
             )?.label}
-=======
             ? selectOptions?.find((option) => option.value === ctrlObj?.param)
                 ?.label
             : selectOptions?.find(
@@ -298,7 +273,6 @@
                   (option.value as CtrlOptionValue).id ===
                   (ctrlObj?.param as CtrlManifestParam)?.id
               )?.label}
->>>>>>> ff51d120
         </p>
       )}
 
