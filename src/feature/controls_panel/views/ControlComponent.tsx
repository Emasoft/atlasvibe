import { Dispatch, memo, SetStateAction, useCallback } from "react";
import Select, { ThemeConfig } from "react-select";
import Slider from "rc-slider";
import "rc-slider/assets/index.css";
import customDropdownStyles from "../style/CustomDropdownStyles";

import { ControlNames } from "../manifest/CONTROLS_MANIFEST";
import ControlComponentState from "./ControlComponentState";
import useControlComponentEffects from "@hooks/useControlComponentEffects";
import {
  CtlManifestType,
  CtrlManifestParam,
  PlotManifestParam,
} from "@src/hooks/useFlowChartState";
import { ResultsType } from "@src/feature/results_panel/types/ResultsType";
import { CtrlOptionValue } from "../types/ControlOptions";
import PlotControl from "./PlotControl";
import SevenSegmentComponent from "./SevenSegmentComponent";
import KnobCtrl from "./KnobCtrl";

type ControlComponentProps = {
  ctrlObj: CtlManifestType;
  theme: "light" | "dark";
  results: ResultsType;
  updateCtrlValue: (value: string, ctrl: CtlManifestType) => void;
  attachParamsToCtrl: (
    val: CtrlOptionValue | PlotManifestParam,
    ctrlObj: CtlManifestType
  ) => void;
  removeCtrl: (
    e: React.MouseEvent<HTMLButtonElement, MouseEvent>,
    ctrl: CtlManifestType
  ) => void;
  setCurrentInput: Dispatch<
    SetStateAction<CtlManifestType & { index: number }>
  >;
  setOpenEditModal: Dispatch<SetStateAction<boolean>>;
};

const ControlComponent = ({
  ctrlObj,
  theme,
  results,
  updateCtrlValue,
  attachParamsToCtrl,
  removeCtrl,
  setCurrentInput,
  setOpenEditModal,
}: ControlComponentProps) => {
  const {
    ctrlsManifest,
    setGridLayout,
    isEditMode,
    selectOptions,
    setSelectOptions,
    flowChartObject,
    textInput,
    setTextInput,
    numberInput,
    setNumberInput,
    sliderInput,
    setSliderInput,
    currentInputValue,
    setCurrentInputValue,
    nd,
    setNd,
    setPlotData,
    selectedPlotOption,
    plotData,
    selectedOption,
    setSelectedOption,
    inputOptions,
    outputOptions,
    setOutputOptions,
    setSelectedPlotOption,
    ctrls,
    defaultValue,
    paramOptions,
    styledLayout,
  } = ControlComponentState({
    theme,
    ctrlObj,
  });

<<<<<<< HEAD
=======
  const updateCtrlValueFromKnob = useCallback(
    (value: number) => {
      setKnobValue(value);

      if (!(ctrlObj?.param as CtrlManifestParam)?.nodeId) {
        return;
      }
      if (debouncedTimerForKnobId) {
        clearTimeout(debouncedTimerForKnobId);
      }
      const timerId = setTimeout(() => {
        updateCtrlValue(value.toString(), ctrlObj);
      }, 1000);

      setDebouncedTimerForKnobId(timerId);
    },
    [ctrlObj, debouncedTimerForKnobId, setDebouncedTimerForKnobId, setKnobValue, updateCtrlValue]
  );

>>>>>>> 916284bb
  const handleCtrlValueChange = (
    setValue: Dispatch<SetStateAction<string>>,
    value: string
  ) => {
    setValue(value);
    if (!(ctrlObj?.param as CtrlManifestParam)?.nodeId) {
      return;
    }
    updateCtrlValue(value, ctrlObj);

    if ((ctrlObj.param as CtrlManifestParam).functionName === "CONSTANT") {
      attachParamsToCtrl(
        {
          ...(selectedOption?.value as CtrlOptionValue),
          id: "CONSTANT_" + value + "_constant",
        },
        ctrlObj
      );
    }
  };

  const makeLayoutStatic = () => {
    if (isEditMode) {
      setGridLayout((prev) => {
        prev[prev.findIndex((layout) => layout.i === ctrlObj.id)].static = true;
      });
    }
  };

  useControlComponentEffects({
    nd,
    selectedPlotOption,
    setNd,
    setPlotData,
    ctrlObj,
    ctrls,
    ctrlsManifest,
    currentInputValue,
    defaultValue,
    flowChartObject,
    isEditMode,
    numberInput,
    paramOptions,
    plotData,
    results,
    selectedOption,
    selectOptions,
    inputOptions,
    outputOptions,
    sliderInput,
    styledLayout,
    textInput,
    setCurrentInputValue,
    setGridLayout,
    setNumberInput,
    setSelectedOption,
    setSelectedPlotOption,
    setSelectOptions,
    setOutputOptions,
    setSliderInput,
    setTextInput,
  });
  return (
    <div
      style={{
        display: "flex",
        flexDirection: "column",
        justifyContent: "center",
        alignItems: "center",
        flex: "1",
        padding: "16px",
      }}
    >
      {isEditMode && (
        <div
          className="ctrl-header"
          data-cy="ctrls-select"
          style={{ width: "100%" }}
        >
          <Select
            className="select-node"
            isSearchable={true}
            onChange={(val) => {
              if (val)
                attachParamsToCtrl(val.value as CtrlOptionValue, ctrlObj);
            }}
            theme={theme as unknown as ThemeConfig}
            options={selectOptions}
            styles={customDropdownStyles}
            value={selectedOption}
          />
          <button
            className="ctrl-edit-btn"
            onClick={() => {
              setCurrentInput({
                ...ctrlObj,
                index: ctrlsManifest.findIndex(
                  (manifest) => manifest.id === ctrlObj.id
                ),
              });
              setOpenEditModal(true);
            }}
          >
            &#9998;
          </button>

          <button
            onClick={(e) => removeCtrl(e, ctrlObj)}
            id={ctrlObj.id}
            className="ctrl-edit-btn"
          >
            x
          </button>
        </div>
      )}
      {!isEditMode && (
        <p className="ctrl-param">Node: {selectedOption?.label}</p>
      )}
      {ctrlObj.name === ControlNames.Plot && (
        <PlotControl
          nd={nd}
          results={results}
          setNd={setNd}
          setPlotData={setPlotData}
          ctrlObj={ctrlObj}
          isEditMode={isEditMode}
          plotData={plotData}
          selectedOption={selectedOption}
          selectedPlotOption={selectedPlotOption}
          theme={theme}
          setSelectedPlotOption={setSelectedPlotOption}
        />
      )}
      {ctrlObj.name === ControlNames.SevenSegmentDisplay && (
        <SevenSegmentComponent ctrlObj={ctrlObj} plotData={plotData} nd={nd} />
      )}

      {ctrlObj.name === ControlNames.TextInput && (
        <div className="ctrl-input-body" data-cy="numeric-input">
          <input
            type="text"
            placeholder="Write your text.."
            className="ctrl-numeric-input border-color"
            onChange={(e) => {
              handleCtrlValueChange(setTextInput, e.target.value);
            }}
            value={currentInputValue || textInput || ""}
            style={{ ...(theme === "dark" && { color: "#fff" }) }}
          />
        </div>
      )}

      {ctrlObj.name === ControlNames.NumericInput && (
        <div className="ctrl-input-body" data-cy="numeric-input">
          <input
            type="number"
            placeholder="Enter a number"
            className="ctrl-numeric-input border-color"
            onChange={(e) => {
              handleCtrlValueChange(setNumberInput, e.target.value);
            }}
            value={currentInputValue || numberInput || 0}
            style={{ ...(theme === "dark" && { color: "#fff" }) }}
          />
        </div>
      )}

      {ctrlObj.name === ControlNames.StaticNumericInput && (
        <div className="ctrl-input-body">
          <input
            type="number"
            placeholder="Enter a number"
            className="ctrl-numeric-input"
            onChange={(e) => {
              handleCtrlValueChange(setNumberInput, e.target.value);
            }}
            disabled
            value={currentInputValue || numberInput || 0}
          />
        </div>
      )}

      {ctrlObj.name === ControlNames.Knob && (
        <div className="ctrl-input-body">
          <KnobCtrl
            selectedOption={selectedOption}
            ctrlObj={ctrlObj}
            isEditMode={isEditMode}
            makeLayoutStatic={makeLayoutStatic}
            setGridLayout={setGridLayout}
            updateCtrlValue={updateCtrlValue}
            currentInputValue={currentInputValue}
          />
        </div>
      )}

      {ctrlObj.name === ControlNames.Slider && (
        <div className="ctrl-input-body">
          <div
            onMouseEnter={makeLayoutStatic}
            onMouseLeave={() => {
              if (isEditMode) {
                setGridLayout((prev) => {
                  prev[
                    prev.findIndex((layout) => layout.i === ctrlObj.id)
                  ].static = false;
                });
              }
            }}
            style={{ width: "100%" }}
          >
            <Slider
              className="custom-slider"
              onChange={(val) => {
                handleCtrlValueChange(setSliderInput, val.toString());
              }}
              value={currentInputValue || +sliderInput || 0}
            />
            <label>{currentInputValue ? currentInputValue : sliderInput}</label>
          </div>
        </div>
      )}

      {ctrlObj.name === ControlNames.Dropdown && (
        <div className="ctrl-input-body">
          <Select
            className="select-node"
            isSearchable={true}
            onChange={(val) => {
              updateCtrlValue(
                (val as { label: string; value: string }).value,
                ctrlObj
              );
            }}
            theme={theme as unknown as ThemeConfig}
            options={paramOptions}
            styles={customDropdownStyles}
            value={
              paramOptions.find(
                (opt) => opt.value === currentInputValue.toString()
              ) || ""
            }
          />
        </div>
      )}

      {ctrlObj.name === ControlNames.CheckboxButtonGroup && (
        <div className="ctrl-input-body">
          {paramOptions.map((option) => {
            return (
              <div key={option.value}>
                <input
                  type="checkbox"
                  id={`${ctrlObj.id}_${option.value}`}
                  name={`${ctrlObj.id}_${option.value}`}
                  value={option.value}
                  checked={currentInputValue.toString() === option.value}
                  onChange={(e) => {
                    updateCtrlValue(option.value, ctrlObj);
                  }}
                />
                <label htmlFor={`${ctrlObj.id}_${option.value}`}>
                  {" "}
                  {option.label}{" "}
                </label>
              </div>
            );
          })}
        </div>
      )}

      {ctrlObj.name === ControlNames.RadioButtonGroup && (
        <div className="ctrl-input-body">
          {paramOptions.map((option) => {
            return (
              <div style={{ width: "max-content" }} key={option.value}>
                <input
                  type="radio"
                  id={`${ctrlObj.id}_${option.value}`}
                  name={`${ctrlObj.id}_${option.value}`}
                  value={option.value}
                  checked={currentInputValue.toString() === option.value}
                  onChange={(e) => {
                    updateCtrlValue(option.value, ctrlObj);
                  }}
                />
                <label htmlFor={`${ctrlObj.id}_${option.value}`}>
                  {" "}
                  {option.label}{" "}
                </label>
              </div>
            );
          })}
        </div>
      )}

      <details className="ctrl-meta">
        {`Name: ${ctrlObj.name}`}
        <br></br>
        {`ID: ${ctrlObj.id}`}
      </details>
    </div>
  );
};

export default memo(ControlComponent);<|MERGE_RESOLUTION|>--- conflicted
+++ resolved
@@ -82,28 +82,7 @@
     ctrlObj,
   });
 
-<<<<<<< HEAD
-=======
-  const updateCtrlValueFromKnob = useCallback(
-    (value: number) => {
-      setKnobValue(value);
-
-      if (!(ctrlObj?.param as CtrlManifestParam)?.nodeId) {
-        return;
-      }
-      if (debouncedTimerForKnobId) {
-        clearTimeout(debouncedTimerForKnobId);
-      }
-      const timerId = setTimeout(() => {
-        updateCtrlValue(value.toString(), ctrlObj);
-      }, 1000);
-
-      setDebouncedTimerForKnobId(timerId);
-    },
-    [ctrlObj, debouncedTimerForKnobId, setDebouncedTimerForKnobId, setKnobValue, updateCtrlValue]
-  );
-
->>>>>>> 916284bb
+
   const handleCtrlValueChange = (
     setValue: Dispatch<SetStateAction<string>>,
     value: string
