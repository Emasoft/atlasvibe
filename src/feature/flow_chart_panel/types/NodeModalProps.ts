<<<<<<< HEAD
export type NodeModalProps = {
=======
import { ResultIO } from "@src/feature/results_panel/types/ResultsType";

export interface NodeModalProps {
>>>>>>> b0b7a9b4
  modalIsOpen: boolean;
  afterOpenModal: () => void;
  closeModal: () => void;
  modalStyles: ReactModal.Styles;
  nodeLabel: any;
  nodeType: any;
  nd: ResultIO;
  defaultLayout: any;
  clickedElement: any;
  pythonString: string;
};<|MERGE_RESOLUTION|>--- conflicted
+++ resolved
@@ -1,10 +1,6 @@
-<<<<<<< HEAD
-export type NodeModalProps = {
-=======
 import { ResultIO } from "@src/feature/results_panel/types/ResultsType";
 
-export interface NodeModalProps {
->>>>>>> b0b7a9b4
+export type NodeModalProps = {
   modalIsOpen: boolean;
   afterOpenModal: () => void;
   closeModal: () => void;
