import { useEffect } from "react";
import { Node } from "reactflow";
import { ResultsType } from "../results_panel/types/ResultsType";
import { FlowChartTabStateReturnType } from "./FlowChartTabState";
import PYTHON_FUNCTIONS from "./manifest/pythonFunctions.json";

export function useFlowChartTabEffects({
  results,
  clickedElement,
  setNodeLabel,
  setNodeType,
  setPythonString,
  setNd,
  defaultPythonFnLabel,
  defaultPythonFnType,
  nodeLabel,
  nodeType,
}: FlowChartTabStateReturnType & {
  results: ResultsType | null;
  clickedElement: Node | undefined;
}) {
  useEffect(() => {
<<<<<<< HEAD
    console.log(" results: ", results, " clickedElem: ", clickedElement)
    if (results && "io" in results) {
      const runResults = results.io!; // JSON.parse(results.io);
=======
    if (results && results.io) {
      const runResults = results.io; // JSON.parse(results.io);
>>>>>>> 80a57e6d
      const filteredResult = runResults.filter(
        (node) => node.id === clickedElement?.id
      )[0];
      console.log(" filteredResutl: ", filteredResult)
      setNd(filteredResult === undefined ? null : filteredResult);
    }
  }, [results, clickedElement]);

  useEffect(() => {
    if (clickedElement?.data?.label && clickedElement?.data?.type) {
      setNodeLabel(clickedElement.data.func);
      setNodeType(clickedElement.data.type);
    }
  }, [clickedElement]);

  useEffect(() => {
    setPythonString(
      nodeLabel === defaultPythonFnLabel || nodeType === defaultPythonFnType
        ? "..."
        : PYTHON_FUNCTIONS[nodeLabel + ".py"]
    );
  }, [nodeLabel, nodeType, clickedElement]);
}<|MERGE_RESOLUTION|>--- conflicted
+++ resolved
@@ -20,14 +20,9 @@
   clickedElement: Node | undefined;
 }) {
   useEffect(() => {
-<<<<<<< HEAD
     console.log(" results: ", results, " clickedElem: ", clickedElement)
-    if (results && "io" in results) {
-      const runResults = results.io!; // JSON.parse(results.io);
-=======
     if (results && results.io) {
       const runResults = results.io; // JSON.parse(results.io);
->>>>>>> 80a57e6d
       const filteredResult = runResults.filter(
         (node) => node.id === clickedElement?.id
       )[0];
