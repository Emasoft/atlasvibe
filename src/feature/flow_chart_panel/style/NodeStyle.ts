import { CustomNodeProps } from "../types/CustomNodeProps";

export const NodeStyle = (
  data: CustomNodeProps["data"],
  theme: "light" | "dark"
): React.CSSProperties | undefined => {
  if (
<<<<<<< HEAD
      data.func === "LINSPACE" ||
      data.func === 'LOOP' ||
      data.func === 'CONDITIONAL' ||
      data.func == 'BREAK' ||
      data.func == 'TIMER' ||
      data.func == 'LOCAL_FILE'
    ) {
=======
    data.func === "LINSPACE" ||
    data.func === "LOOP" ||
    data.func === "CONDITIONAL" ||
    data.func === "BREAK" ||
    data.func === "TIMER"
  ) {
>>>>>>> 45539000
    return {
      padding: 10,
      height: "105px",
      width: "190px",
      fontWeight: 600,
      borderRadius: "6px",
      backgroundColor:
        theme === "light" ? "rgb(123 97 255 / 16%)" : "#99f5ff4f",
      border:
        theme === "light"
          ? "1px solid rgba(123, 97, 255, 1)"
          : "1px solid #99F5FF",
      color: theme === "light" ? "rgba(123, 97, 255, 1)" : "#99F5FF",
      display: "flex",
      flexDirection: "column",
      justifyContent: "center",
      alignItems: "center",
      fontSize: "17px",
    };
  } else if (
    data.func === "SINE" ||
    data.func === "RAND" ||
    data.func === "CONSTANT" ||
    data.func == 'OBJECT_DETECTION'
  ) {
    return {
      height: "115px",
      width: "115px",
      borderRadius: "6px",
      border:
        theme === "light"
          ? "1px solid #2E83FF"
          : "1px solid rgba(123, 97, 255, 1)",
      backgroundColor:
        theme === "light" ? "rgba(46, 131, 255, 0.2)" : "rgb(123 97 255 / 16%)",
      display: "flex",
      flexDirection: "column",
      justifyContent: "center",
      alignItems: "center",
      fontSize: "17px",
      color: theme === "light" ? "#2E83FF" : "rgba(123, 97, 255, 1)",
    };
  } else {
    return {
      display: "flex",
      alignItems: "center",
      fontSize: "17px",
      color: theme === "light" ? "#2E83FF" : "rgba(123, 97, 255, 1)",
      background: "transparent",
    };
  }
};<|MERGE_RESOLUTION|>--- conflicted
+++ resolved
@@ -5,22 +5,13 @@
   theme: "light" | "dark"
 ): React.CSSProperties | undefined => {
   if (
-<<<<<<< HEAD
-      data.func === "LINSPACE" ||
-      data.func === 'LOOP' ||
-      data.func === 'CONDITIONAL' ||
-      data.func == 'BREAK' ||
-      data.func == 'TIMER' ||
-      data.func == 'LOCAL_FILE'
-    ) {
-=======
     data.func === "LINSPACE" ||
     data.func === "LOOP" ||
     data.func === "CONDITIONAL" ||
     data.func === "BREAK" ||
-    data.func === "TIMER"
+    data.func === "TIMER" ||
+      data.func === "LOCAL_FILE"
   ) {
->>>>>>> 45539000
     return {
       padding: 10,
       height: "105px",
