import { useFlowChartState } from "@hooks/useFlowChartState";
import { Text, useMantineTheme } from "@mantine/core";
import { nodeConfigs } from "@src/configs/NodeConfigs";
import PYTHON_FUNCTIONS from "@src/data/pythonFunctions.json";
import IconButton from "@src/feature/common/IconButton";
import TabActions from "@src/feature/common/TabActions";
import { NodeEditMenu } from "@src/feature/flow_chart_panel/components/node-edit-menu/NodeEditMenu";
import { useFlowChartGraph } from "@src/hooks/useFlowChartGraph";
import useKeyboardShortcut from "@src/hooks/useKeyboardShortcut";
import { useSocket } from "@src/hooks/useSocket";
import { nodeSection } from "@src/utils/ManifestLoader";
import { IconMinus, IconPlus } from "@tabler/icons-react";
import { SmartBezierEdge } from "@tisoap/react-flow-smart-edge";
import localforage from "localforage";
import { useCallback, useEffect, useMemo } from "react";
import {
  ConnectionLineType,
  EdgeTypes,
  MiniMap,
  Node,
  NodeDragHandler,
  NodeTypes,
  OnConnect,
  OnEdgesChange,
  OnInit,
  OnNodesChange,
  OnNodesDelete,
  ReactFlow,
  ReactFlowProvider,
  Controls,
  addEdge,
  applyEdgeChanges,
  applyNodeChanges,
} from "reactflow";
import Sidebar, { LeafClickHandler } from "../common/Sidebar/Sidebar";
import FlowChartKeyboardShortcuts from "./FlowChartKeyboardShortcuts";
import { useFlowChartTabEffects } from "./FlowChartTabEffects";
import { useFlowChartTabState } from "./FlowChartTabState";
import SidebarCustomContent from "./components/SidebarCustomContent";
import { useAddNewNode } from "./hooks/useAddNewNode";
import { ElementsData } from "./types/CustomNodeProps";
import { NodeExpandMenu } from "./views/NodeExpandMenu";
import { sendEventToMix } from "@src/services/MixpanelServices";
import { Layout } from "../common/Layout";
import { getEdgeTypes, isCompatibleType } from "@src/utils/TypeCheck";
import { notifications } from "@mantine/notifications";
import { CenterObserver } from "./components/CenterObserver";

localforage.config({
  name: "react-flow",
  storeName: "flows",
});

const FlowChartTab = () => {
  const { isSidebarOpen, setIsSidebarOpen, setRfInstance } =
    useFlowChartState();

  const theme = useMantineTheme();

  const {
    states: { programResults },
  } = useSocket();

  const {
    windowWidth,
    modalIsOpen,
    closeModal,
    nd,
    nodeLabel,
    nodeType,
    pythonString,
    setPythonString,
    nodeFilePath,
    setNodeFilePath,
    defaultPythonFnLabel,
    defaultPythonFnType,
    setIsModalOpen,
    setNd,
    setNodeLabel,
    setNodeType,
  } = useFlowChartTabState();

  const { nodes, setNodes, edges, setEdges, selectedNode, unSelectedNodes } =
    useFlowChartGraph();

  const getNodeFuncCount = useCallback(
    (func: string) => {
      return nodes.filter((n) => n.data.func === func).length;
    },
    [nodes.length]
  );

  const addNewNode = useAddNewNode(setNodes, getNodeFuncCount);
  const sidebarCustomContent = useMemo(() => <SidebarCustomContent />, []);

  const toggleSidebar = useCallback(
    () => setIsSidebarOpen((prev) => !prev),
    [setIsSidebarOpen]
  );

  const handleNodeRemove = useCallback(
    (nodeId: string, nodeLabel: string) => {
      setNodes((prev) => prev.filter((node) => node.id !== nodeId));
      setEdges((prev) =>
        prev.filter((edge) => edge.source !== nodeId && edge.target !== nodeId)
      );
      sendEventToMix("Node Deleted", nodeLabel, "nodeTitle");
    },
    [setNodes, setEdges]
  );

  const edgeTypes: EdgeTypes = useMemo(
    () => ({ default: SmartBezierEdge }),
    []
  );
  // Attach a callback to each of the custom nodes.
  // This is to pass down the setNodes/setEdges functions as props for deleting nodes.
  // Has to be passed through the data prop because passing as a regular prop doesn't work
  // for whatever reason.
  const nodeTypes: NodeTypes = useMemo(
    () =>
      Object.fromEntries(
        Object.entries(nodeConfigs).map(([key, CustomNode]) => {
          return [
            key,
            (props: { data: ElementsData }) => (
              <CustomNode data={props.data} handleRemove={handleNodeRemove} />
            ),
          ];
        })
      ),
    []
  );

  const onInit: OnInit = (rfIns) => {
    rfIns.fitView();
<<<<<<< HEAD
=======

>>>>>>> 9a48d48d
    setRfInstance(rfIns.toObject());
  };
  const handleNodeDrag: NodeDragHandler = (_, node) => {
    setNodes((nodes) => {
      const nodeIndex = nodes.findIndex((el) => el.id === node.id);
      nodes[nodeIndex] = node;
    });
  };
  const onNodesChange: OnNodesChange = useCallback(
    (changes) => {
      setNodes((ns) => applyNodeChanges(changes, ns));
    },
    [setNodes]
  );
  const onEdgesChange: OnEdgesChange = useCallback(
    (changes) => setEdges((es) => applyEdgeChanges(changes, es)),
    [setEdges]
  );
  const onConnect: OnConnect = useCallback(
    (connection) =>
      setEdges((eds) => {
        const [sourceType, targetType] = getEdgeTypes(connection);
        if (isCompatibleType(sourceType, targetType)) {
          return addEdge(connection, eds);
        }

        notifications.show({
          id: "type-error",
          color: "red",
          title: "Type Error",
          message: `Source type ${sourceType} and target type ${targetType} are not compatible`,
          autoClose: true,
          withCloseButton: true,
        });
      }),
    [setEdges]
  );
  const handleNodesDelete: OnNodesDelete = useCallback(
    (nodes) => {
      nodes.forEach((node) => {
        sendEventToMix("Node Deleted", node.data.label, "nodeTitle");
      });
      const selectedNodeIds = nodes.map((node) => node.id);
      setNodes((prev) =>
        prev.filter((node) => !selectedNodeIds.includes(node.id))
      );
    },
    [setNodes]
  );

  const clearCanvas = useCallback(() => {
    setNodes([]);
    setEdges([]);
  }, [setNodes, setEdges]);

  useEffect(() => {
    if (selectedNode === null) {
      return;
    }
    const nodeFileName = `${selectedNode?.data.func}.py`;
    const nodeFileData = PYTHON_FUNCTIONS[nodeFileName] ?? {};
    setNodeFilePath(nodeFileData.path ?? "");
    setPythonString(nodeFileData.metadata ?? "");
    setNodeLabel(selectedNode.data.label);
    setNodeType(selectedNode.data.type);
  }, [selectedNode]);

  const proOptions = { hideAttribution: true };

  const selectAllNodesShortcut = () => {
    setNodes((nodes) => {
      nodes.forEach((node) => {
        node.selected = true;
      });
    });
  };

  const deselectAllNodeShortcut = () => {
    setNodes((nodes) => {
      nodes.forEach((node) => {
        node.selected = false;
      });
    });
  };

  const deselectNodeShortcut = () => {
    setNodes((nodes) => {
      nodes.forEach((node) => {
        if (selectedNode !== null && node.id === selectedNode.id) {
          node.selected = false;
        }
      });
    });
  };

  useKeyboardShortcut("ctrl", "a", () => selectAllNodesShortcut());
  useKeyboardShortcut("ctrl", "0", () => deselectAllNodeShortcut());
  useKeyboardShortcut("ctrl", "9", () => deselectNodeShortcut());

  useKeyboardShortcut("meta", "a", () => selectAllNodesShortcut());
  useKeyboardShortcut("meta", "0", () => deselectAllNodeShortcut());
  useKeyboardShortcut("meta", "9", () => deselectNodeShortcut());

  useFlowChartTabEffects({
    results: programResults,
    closeModal,
    defaultPythonFnLabel,
    defaultPythonFnType,
    modalIsOpen,
    nd,
    nodeLabel,
    nodeType,
    pythonString,
    nodeFilePath,
    setIsModalOpen,
    setNd,
    setNodeLabel,
    setNodeType,
    setPythonString,
    setNodeFilePath,
    windowWidth,
    selectedNode,
  });

  const plusIcon = useMemo(
    () => <IconPlus size={16} color={theme.colors.accent1[0]} />,
    [theme]
  );

  const minusIcon = useMemo(
    () => <IconMinus size={16} color={theme.colors.accent1[0]} />,
    [theme]
  );

  return (
    <Layout>
      <TabActions>
        <IconButton
          onClick={toggleSidebar}
          icon={plusIcon}
          data-testid="add-node-button"
        >
          <Text size="sm">Add Python Function</Text>
        </IconButton>
        <IconButton
          data-testid="clear-canvas-button"
          onClick={clearCanvas}
          icon={minusIcon}
          ml="auto"
          h="100%"
        >
          <Text size="sm">Clear Canvas</Text>
        </IconButton>
      </TabActions>
      <Sidebar
        sections={nodeSection}
        leafNodeClickHandler={addNewNode as LeafClickHandler}
        isSideBarOpen={isSidebarOpen}
        setSideBarStatus={setIsSidebarOpen}
        customContent={sidebarCustomContent}
      />
      <ReactFlowProvider>
        <div
          style={{ height: "calc(100vh - 150px)" }}
          data-testid="react-flow"
          data-rfinstance={JSON.stringify(nodes)}
        >
          <NodeEditMenu
            selectedNode={
              nodes.filter((n) => n.selected).length > 1 ? null : selectedNode
            }
            unSelectedNodes={unSelectedNodes}
            nodes={nodes}
            setNodes={(nodes: Node<ElementsData>[]) => {
              setNodes(nodes);
            }}
          />

          <FlowChartKeyboardShortcuts />
          <CenterObserver />

          <ReactFlow
            id="flow-chart"
            style={{
              position: "fixed",
              height: "100%",
              width: "50%",
            }}
            proOptions={proOptions}
            nodes={nodes}
            nodeTypes={nodeTypes}
            edges={edges}
            edgeTypes={edgeTypes}
            connectionLineType={ConnectionLineType.Step}
            onInit={onInit}
            onNodesChange={onNodesChange}
            onEdgesChange={onEdgesChange}
            onConnect={onConnect}
            onNodeDragStop={handleNodeDrag}
            onNodesDelete={handleNodesDelete}
            fitView
          >
            <MiniMap
              style={{
                backgroundColor:
                  theme.colorScheme === "light"
                    ? "rgba(0, 0, 0, 0.1)"
                    : "rgba(255, 255, 255, 0.1)",
              }}
              nodeColor={
                theme.colorScheme === "light"
                  ? "rgba(0, 0, 0, 0.25)"
                  : "rgba(255, 255, 255, 0.25)"
              }
              maskColor={
                theme.colorScheme === "light"
                  ? "rgba(0, 0, 0, 0.05)"
                  : "rgba(255, 255, 255, 0.05)"
              }
              zoomable
              pannable
            />
            <Controls />
          </ReactFlow>

          <NodeExpandMenu
            selectedNode={selectedNode}
            closeModal={closeModal}
            modalIsOpen={modalIsOpen}
            nd={nd}
            nodeLabel={nodeLabel}
            nodeType={nodeType}
            pythonString={pythonString}
            nodeFilePath={nodeFilePath}
          />
        </div>
      </ReactFlowProvider>
    </Layout>
  );
};

export default FlowChartTab;<|MERGE_RESOLUTION|>--- conflicted
+++ resolved
@@ -129,15 +129,11 @@
           ];
         })
       ),
-    []
+    [handleNodeRemove]
   );
 
   const onInit: OnInit = (rfIns) => {
     rfIns.fitView();
-<<<<<<< HEAD
-=======
-
->>>>>>> 9a48d48d
     setRfInstance(rfIns.toObject());
   };
   const handleNodeDrag: NodeDragHandler = (_, node) => {
@@ -203,7 +199,13 @@
     setPythonString(nodeFileData.metadata ?? "");
     setNodeLabel(selectedNode.data.label);
     setNodeType(selectedNode.data.type);
-  }, [selectedNode]);
+  }, [
+    selectedNode,
+    setNodeFilePath,
+    setNodeLabel,
+    setNodeType,
+    setPythonString,
+  ]);
 
   const proOptions = { hideAttribution: true };
 
