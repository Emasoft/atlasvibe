import { useCallback, useEffect, useMemo, useState } from "react";
import {
  ConnectionLineType,
  EdgeTypes,
  NodeDragHandler,
  NodeTypes,
  OnConnect,
  OnEdgesChange,
  OnInit,
  OnNodesChange,
  OnNodesDelete,
  ReactFlow,
  MiniMap,
  ReactFlowProvider,
  addEdge,
  applyEdgeChanges,
  applyNodeChanges,
} from "reactflow";
import PYTHON_FUNCTIONS from "./manifest/pythonFunctions.json";

import localforage from "localforage";

import { AddNodeBtn } from "@src/AddNodeBtn";
import { Layout } from "@src/Layout";
import { nodeConfigs } from "@src/configs/NodeConfigs";
import { NodeEditMenu } from "@src/feature/flow_chart_panel/components/node-edit-menu/NodeEditMenu";
import { useFlowChartGraph } from "@src/hooks/useFlowChartGraph";
import { useSocket } from "@src/hooks/useSocket";
import { useSearchParams } from "react-router-dom";
import { Node } from "reactflow";
import Sidebar from "../common/Sidebar/Sidebar";
import usePlotLayout from "../common/usePlotLayout";
import { useFlowChartTabEffects } from "./FlowChartTabEffects";
import { useFlowChartTabState } from "./FlowChartTabState";
import SidebarCustomContent from "./components/SidebarCustomContent";
import { ClearCanvasBtn } from "./components/clear-canvas-btn/ClearCanvasBtn";
import { useAddNewNode } from "./hooks/useAddNewNode";
import { CMND_MANIFEST_MAP, CMND_TREE } from "./manifest/COMMANDS_MANIFEST";
import { CustomNodeProps, ElementsData } from "./types/CustomNodeProps";
import { NodeExpandMenu } from "./views/NodeExpandMenu";
import { SmartBezierEdge } from "@tisoap/react-flow-smart-edge";
<<<<<<< HEAD
import { Box } from "@mantine/core";
import {
  sendEventToMix,
  sendNodeDeletedToMix,
} from "@src/services/MixpanelServices";
=======
import { Box, useMantineTheme } from "@mantine/core";
import { useFlowChartState } from "@hooks/useFlowChartState";
>>>>>>> 70c83de6

localforage.config({
  name: "react-flow",
  storeName: "flows",
});

const FlowChartTab = () => {
  const [searchParams] = useSearchParams();
  const [clickedElement, setClickedElement] = useState<Node | undefined>(
    undefined
  );
  const { isSidebarOpen, setIsSidebarOpen, setRfInstance, setCtrlsManifest } =
    useFlowChartState();
  const theme = useMantineTheme();

  const {
    states: { programResults },
  } = useSocket();

  const {
    windowWidth,
    modalIsOpen,
    closeModal,
    nd,
    nodeLabel,
    nodeType,
    pythonString,
    setPythonString,
    defaultPythonFnLabel,
    defaultPythonFnType,
    setIsModalOpen,
    setNd,
    setNodeLabel,
    setNodeType,
  } = useFlowChartTabState();

  const {
    nodes,
    setNodes,
    edges,
    setEdges,
    selectedNode,
    unSelectedNodes,
    loadFlowExportObject,
  } = useFlowChartGraph();

  const getNodeFuncCount = useCallback(
    (func: string) => {
      return nodes.filter((n) => n.data.func === func).length;
    },
    [nodes.length]
  );

  const addNewNode = useAddNewNode(setNodes, getNodeFuncCount);
  const sidebarCustomContent = useMemo(
    () => <SidebarCustomContent onAddNode={addNewNode} />,
    [nodes, edges]
  );

  const handleNodeRemove = useCallback(
    (nodeId: string, nodeLabel: string) => {
      setNodes((prev) => prev.filter((node) => node.id !== nodeId));
      setEdges((prev) =>
        prev.filter((edge) => edge.source !== nodeId && edge.target !== nodeId)
      );
      sendEventToMix("Node Deleted", "Node Title", nodeLabel);
      //sendNodeDeletedToMix(nodeLabel);
    },
    [setNodes, setEdges]
  );

  const edgeTypes: EdgeTypes = useMemo(
    () => ({ default: SmartBezierEdge }),
    []
  );
  // Attach a callback to each of the custom nodes.
  // This is to pass down the setNodes/setEdges functions as props for deleting nodes.
  // Has to be passed through the data prop because passing as a regular prop doesn't work
  // for whatever reason.
  const nodeTypes: NodeTypes = useMemo(
    () =>
      Object.fromEntries(
        Object.entries(nodeConfigs).map(([key, CustomNode]) => {
          return [
            key,
            ({ data }: CustomNodeProps) => (
              <CustomNode data={{ ...data, handleRemove: handleNodeRemove }} />
            ),
          ];
        })
      ),
    []
  );
  const defaultLayout = usePlotLayout();

  const onInit: OnInit = (rfIns) => {
    const flowSize = 1107;
    const xPosition = windowWidth > flowSize ? (windowWidth - flowSize) / 2 : 0;
    rfIns.fitView();

    rfIns.setViewport({
      x: xPosition,
      y: 61,
      zoom: 0.7,
    });

    setRfInstance(rfIns.toObject());
  };
  const handleNodeDrag: NodeDragHandler = (_, node) => {
    setNodes((nodes) => {
      const nodeIndex = nodes.findIndex((el) => el.id === node.id);
      nodes[nodeIndex] = node;
    });
  };
  const onNodesChange: OnNodesChange = useCallback(
    (changes) => {
      setNodes((ns) => applyNodeChanges(changes, ns));
    },
    [setNodes]
  );
  const onEdgesChange: OnEdgesChange = useCallback(
    (changes) => setEdges((es) => applyEdgeChanges(changes, es)),
    [setEdges]
  );
  const onConnect: OnConnect = useCallback(
    (connection) => setEdges((eds) => addEdge(connection, eds)),
    [setEdges]
  );
  const handleNodesDelete: OnNodesDelete = useCallback(
    (nodes) => {
      nodes.forEach((node) => {
        sendEventToMix("Node Deleted", "nodeTitle", node.data.label);
        //sendNodeDeletedToMix(node.data.label);
      });
      const selectedNodeIds = nodes.map((node) => node.id);
      setNodes((prev) =>
        prev.filter((node) => !selectedNodeIds.includes(node.id))
      );
    },
    [setNodes]
  );

  const fetchExampleApp = useCallback(
    async (fileName: string) => {
      const res = await fetch(`/example-apps/${fileName}`, {
        headers: {
          "Content-Type": "application/json",
          Accept: "application/json",
        },
      });
      const data = await res.json();
      setCtrlsManifest(data.ctrlsManifest);
      const flow = data.rfInstance;
      loadFlowExportObject(flow);
    },
    [loadFlowExportObject, setCtrlsManifest]
  );

  useEffect(() => {
    const filename = searchParams.get("test_example_app");
    if (filename) {
      fetchExampleApp(filename);
    }
  }, []);

  useEffect(() => {
    if (selectedNode === null) {
      return;
    }
    let pythonString =
      selectedNode.data.label === defaultPythonFnLabel ||
      selectedNode.data.type === defaultPythonFnType
        ? "..."
        : PYTHON_FUNCTIONS[selectedNode?.data.label + ".py"];

    if (selectedNode.data.func === "CONSTANT") {
      pythonString = PYTHON_FUNCTIONS[selectedNode.data.func + ".py"];
    }

    setPythonString(pythonString);
    setNodeLabel(selectedNode.data.label);
    setNodeType(selectedNode.data.type);
    setClickedElement(selectedNode);
  }, [selectedNode]);

  const proOptions = { hideAttribution: true };

  useFlowChartTabEffects({
    clickedElement,
    results: programResults,
    closeModal,
    defaultPythonFnLabel,
    defaultPythonFnType,
    modalIsOpen,
    nd,
    nodeLabel,
    nodeType,
    pythonString,
    setIsModalOpen,
    setNd,
    setNodeLabel,
    setNodeType,
    setPythonString,
    windowWidth,
  });

  return (
    <Layout>
      <Sidebar
        sections={CMND_TREE}
        manifestMap={CMND_MANIFEST_MAP}
        leafNodeClickHandler={addNewNode}
        isSideBarOpen={isSidebarOpen}
        setSideBarStatus={setIsSidebarOpen}
        customContent={sidebarCustomContent}
        sideBarType={"flowChart"}
      />
      <ReactFlowProvider>
        <div
          style={{ height: "calc(100vh - 100px)" }}
          data-testid="react-flow"
          data-rfinstance={JSON.stringify(nodes)}
        >
          <NodeEditMenu
            selectedNode={selectedNode}
            unSelectedNodes={unSelectedNodes}
          />

          <ReactFlow
            style={{
              position: "fixed",
              height: "100%",
              width: "50%",
            }}
            proOptions={proOptions}
            nodes={nodes}
            nodeTypes={nodeTypes}
            edges={edges}
            edgeTypes={edgeTypes}
            connectionLineType={ConnectionLineType.Step}
            onInit={onInit}
            onNodesChange={onNodesChange}
            onEdgesChange={onEdgesChange}
            onConnect={onConnect}
            onNodeDragStop={handleNodeDrag}
            onNodesDelete={handleNodesDelete}
          >
            <Box
              className="top-row"
              style={{
                display: "flex",
                justifyContent: "space-between",
              }}
            >
              <AddNodeBtn setIsSidebarOpen={setIsSidebarOpen} />
              <ClearCanvasBtn setNodes={setNodes} setEdges={setEdges} />
            </Box>
            <MiniMap
              style={{
                backgroundColor:
                  theme.colorScheme === "light"
                    ? "rgba(0, 0, 0, 0.1)"
                    : "rgba(255, 255, 255, 0.1)",
              }}
              nodeColor={
                theme.colorScheme === "light"
                  ? "rgba(0, 0, 0, 0.25)"
                  : "rgba(255, 255, 255, 0.25)"
              }
              maskColor={
                theme.colorScheme === "light"
                  ? "rgba(0, 0, 0, 0.05)"
                  : "rgba(255, 255, 255, 0.05)"
              }
              zoomable
              pannable
            />
          </ReactFlow>

          <NodeExpandMenu
            clickedElement={selectedNode}
            closeModal={closeModal}
            defaultLayout={defaultLayout}
            modalIsOpen={modalIsOpen}
            nd={nd}
            nodeLabel={nodeLabel}
            nodeType={nodeType}
            pythonString={pythonString}
          />
        </div>
      </ReactFlowProvider>
    </Layout>
  );
};

export default FlowChartTab;<|MERGE_RESOLUTION|>--- conflicted
+++ resolved
@@ -39,16 +39,12 @@
 import { CustomNodeProps, ElementsData } from "./types/CustomNodeProps";
 import { NodeExpandMenu } from "./views/NodeExpandMenu";
 import { SmartBezierEdge } from "@tisoap/react-flow-smart-edge";
-<<<<<<< HEAD
-import { Box } from "@mantine/core";
 import {
   sendEventToMix,
   sendNodeDeletedToMix,
 } from "@src/services/MixpanelServices";
-=======
 import { Box, useMantineTheme } from "@mantine/core";
 import { useFlowChartState } from "@hooks/useFlowChartState";
->>>>>>> 70c83de6
 
 localforage.config({
   name: "react-flow",
