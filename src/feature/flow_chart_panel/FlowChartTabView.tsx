import { useCallback, useEffect, useMemo } from "react";
import PYTHON_FUNCTIONS from "./manifest/pythonFunctions.json";
import {
  ReactFlow,
  ReactFlowProvider,
  addEdge,
  ConnectionLineType,
  OnNodesChange,
  applyNodeChanges,
  applyEdgeChanges,
  OnEdgesChange,
  OnConnect,
  NodeTypes,
  EdgeTypes,
  OnInit,
  NodeMouseHandler,
  NodeDragHandler,
  OnNodesDelete,
} from "reactflow";

import localforage from "localforage";

import usePlotLayout from "../common/usePlotLayout";
import { saveFlowChartToLocalStorage } from "../../services/FlowChartServices";
import NodeModal from "./views/NodeModal";
import { FlowChartProps } from "./types/FlowChartProps";
import { useFlowChartTabState } from "./FlowChartTabState";
import { useFlowChartTabEffects } from "./FlowChartTabEffects";
import { nodeConfigs } from "@src/configs/NodeConfigs";
import { useFlowChartState } from "@hooks/useFlowChartState";
import { SmartBezierEdge } from "@tisoap/react-flow-smart-edge";
import { NodeEditMenu } from "@src/feature/flow_chart_panel/components/node-edit-menu/NodeEditMenu";
import { useMantineColorScheme, useMantineTheme } from "@mantine/styles";
import { NodeExpandMenu } from "./views/NodeExpandMenu";

localforage.config({
  name: "react-flow",
  storeName: "flows",
});

const FlowChartTab = ({
  results,
  rfInstance,
  setRfInstance,
  clickedElement,
  setClickedElement,
}: FlowChartProps) => {
  const {
    windowWidth,
    modalIsOpen,
<<<<<<< HEAD
    openModal,
=======
>>>>>>> b541c458
    closeModal,
    nd,
    nodeLabel,
    nodeType,
    pythonString,
    setPythonString,
    defaultPythonFnLabel,
    defaultPythonFnType,
    setIsModalOpen,
    setNd,
    setNodeLabel,
    setNodeType,
  } = useFlowChartTabState();

<<<<<<< HEAD
  const { nodes, setNodes, edges, setEdges } = useFlowChartState();
=======
  const { isExpandMode, nodes, setNodes, edges, setEdges } =
    useFlowChartState();
>>>>>>> b541c458
  const selectedNodes = nodes.filter((n) => n.selected);
  const selectedNode = selectedNodes.length > 0 ? selectedNodes[0] : null;

  const edgeTypes: EdgeTypes = useMemo(
    () => ({ default: SmartBezierEdge }),
    []
  );
  const nodeTypes: NodeTypes = useMemo(() => nodeConfigs, []);

  useEffect(() => {
    saveFlowChartToLocalStorage(rfInstance);
  }, [rfInstance]);

  const defaultLayout = usePlotLayout();

  const onInit: OnInit = (rfIns) => {
    const flowSize = 1107;
    const xPosition = windowWidth > flowSize ? (windowWidth - flowSize) / 2 : 0;
    rfIns.fitView();

    rfIns.setViewport({
      x: xPosition,
      y: 61,
      zoom: 0.7,
    });

    setRfInstance(rfIns.toObject());
  };
  const handleNodeDrag: NodeDragHandler = (_, node) => {
    setNodes((nodes) => {
      const nodeIndex = nodes.findIndex((el) => el.id === node.id);
      nodes[nodeIndex] = node;
    });
  };
  const onNodesChange: OnNodesChange = useCallback(
    (changes) => {
      setNodes((ns) => applyNodeChanges(changes, ns));
    },
    [setNodes]
  );
  const onEdgesChange: OnEdgesChange = useCallback(
    (changes) => setEdges((es) => applyEdgeChanges(changes, es)),
    [setEdges]
  );
  const onConnect: OnConnect = useCallback(
    (connection) => setEdges((eds) => addEdge(connection, eds)),
    [setEdges]
  );
  const handleNodesDelete: OnNodesDelete = useCallback(
    (nodes) => {
      const selectedNodeIds = nodes.map((node) => node.id);
      setNodes((prev) =>
        prev.filter((node) => !selectedNodeIds.includes(node.id))
      );
    },
    [setNodes]
  );

  useEffect(() => {
    if (selectedNode === null) {
      return;
    }
    let pythonString =
      selectedNode?.data.label === defaultPythonFnLabel ||
      selectedNode?.data.type === defaultPythonFnType
        ? "..."
        : PYTHON_FUNCTIONS[selectedNode?.data.label + ".py"];

    if (selectedNode.data.func === "CONSTANT") {
      pythonString = PYTHON_FUNCTIONS[selectedNode.data.func + ".py"];
    }

    setPythonString(pythonString);
    setNodeLabel(selectedNode.data.label);
    setNodeType(selectedNode.data.type);
  }, [selectedNode]);

  useFlowChartTabEffects({
    clickedElement,
    results,
    closeModal,
    defaultPythonFnLabel,
    defaultPythonFnType,
    modalIsOpen,
    nd,
    nodeLabel,
    nodeType,
    pythonString,
    setIsModalOpen,
    setNd,
    setNodeLabel,
    setNodeType,
    setPythonString,
    windowWidth,
  });
  return (
    <ReactFlowProvider>
      <div
        style={{ height: "calc(100vh - 110px)" }}
        data-testid="react-flow"
        data-rfinstance={JSON.stringify(nodes)}
      >
        <NodeEditMenu selectedNode={selectedNode} />

        <ReactFlow
          style={{
            position: "fixed",
            height: "100%",
            width: "50%",
          }}
          nodes={nodes}
          nodeTypes={nodeTypes}
          edges={edges}
          edgeTypes={edgeTypes}
          connectionLineType={ConnectionLineType.Step}
          onInit={onInit}
          onNodesChange={onNodesChange}
          onEdgesChange={onEdgesChange}
          onConnect={onConnect}
          onNodeDragStop={handleNodeDrag}
          onNodesDelete={handleNodesDelete}
        />

<<<<<<< HEAD
      <NodeModal
        clickedElement={clickedElement}
        closeModal={closeModal}
        defaultLayout={defaultLayout}
        modalIsOpen={modalIsOpen}
        nd={nd!}
        nodeLabel={nodeLabel}
        nodeType={nodeType}
        pythonString={pythonString}
      />
=======
        <NodeExpandMenu
          clickedElement={selectedNode}
          closeModal={closeModal}
          defaultLayout={defaultLayout}
          modalIsOpen={modalIsOpen}
          nd={nd!}
          nodeLabel={nodeLabel}
          nodeType={nodeType}
          pythonString={pythonString}
        />
      </div>
>>>>>>> b541c458
    </ReactFlowProvider>
  );
};
export default FlowChartTab;<|MERGE_RESOLUTION|>--- conflicted
+++ resolved
@@ -48,10 +48,6 @@
   const {
     windowWidth,
     modalIsOpen,
-<<<<<<< HEAD
-    openModal,
-=======
->>>>>>> b541c458
     closeModal,
     nd,
     nodeLabel,
@@ -66,12 +62,8 @@
     setNodeType,
   } = useFlowChartTabState();
 
-<<<<<<< HEAD
-  const { nodes, setNodes, edges, setEdges } = useFlowChartState();
-=======
   const { isExpandMode, nodes, setNodes, edges, setEdges } =
     useFlowChartState();
->>>>>>> b541c458
   const selectedNodes = nodes.filter((n) => n.selected);
   const selectedNode = selectedNodes.length > 0 ? selectedNodes[0] : null;
 
@@ -195,18 +187,6 @@
           onNodesDelete={handleNodesDelete}
         />
 
-<<<<<<< HEAD
-      <NodeModal
-        clickedElement={clickedElement}
-        closeModal={closeModal}
-        defaultLayout={defaultLayout}
-        modalIsOpen={modalIsOpen}
-        nd={nd!}
-        nodeLabel={nodeLabel}
-        nodeType={nodeType}
-        pythonString={pythonString}
-      />
-=======
         <NodeExpandMenu
           clickedElement={selectedNode}
           closeModal={closeModal}
@@ -218,7 +198,6 @@
           pythonString={pythonString}
         />
       </div>
->>>>>>> b541c458
     </ReactFlowProvider>
   );
 };
