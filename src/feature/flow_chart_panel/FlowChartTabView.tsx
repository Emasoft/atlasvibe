import { useCallback, useEffect, useMemo } from "react";
import {
  addEdge,
  applyEdgeChanges,
  applyNodeChanges,
  ConnectionLineType,
  EdgeTypes,
  MiniMap,
  NodeDragHandler,
  NodeTypes,
  OnConnect,
  OnEdgesChange,
  OnInit,
  OnNodesChange,
  OnNodesDelete,
  ReactFlow,
  ReactFlowProvider,
} from "reactflow";
<<<<<<< HEAD
import PYTHON_FUNCTIONS from "./manifest/pythonFunctions.json";

import { useFlowChartState } from "@hooks/useFlowChartState";
import { Text, useMantineTheme } from "@mantine/core";
=======
import PYTHON_FUNCTIONS from "@src/data/pythonFunctions.json";
import localforage from "localforage";
import { AddNodeBtn } from "@src/AddNodeBtn";
import { Layout } from "@src/Layout";
>>>>>>> d27c66ef
import { nodeConfigs } from "@src/configs/NodeConfigs";
import { NodeEditMenu } from "@src/feature/flow_chart_panel/components/node-edit-menu/NodeEditMenu";
import { useFlowChartGraph } from "@src/hooks/useFlowChartGraph";
import { useSocket } from "@src/hooks/useSocket";
<<<<<<< HEAD
import { Layout } from "@src/Layout";
import { TabActions } from "@src/TabActions";
import { SmartBezierEdge } from "@tisoap/react-flow-smart-edge";
import localforage from "localforage";
import { useSearchParams } from "react-router-dom";
import { Node } from "reactflow";
import Sidebar from "../common/Sidebar/Sidebar";
import usePlotLayout from "../common/usePlotLayout";
import SidebarCustomContent from "./components/SidebarCustomContent";
=======
import { useLoaderData } from "react-router-dom";
>>>>>>> d27c66ef
import { useFlowChartTabEffects } from "./FlowChartTabEffects";
import { useFlowChartTabState } from "./FlowChartTabState";
import { useAddNewNode } from "./hooks/useAddNewNode";
import {
  CMND_TREE,
  getManifestParams,
  getManifestCmdsMap,
  ManifestParams,
} from "@src/utils/ManifestLoader";
import { CustomNodeProps } from "./types/CustomNodeProps";
import { NodeExpandMenu } from "./views/NodeExpandMenu";
import { IconMinus, IconPlus } from "@tabler/icons-react";
import { IconButton } from "@src/IconButton";

localforage.config({
  name: "react-flow",
  storeName: "flows",
});

export const FlowChartTabLoader = () => {
  const manifestParams: ManifestParams = getManifestParams();
  return { manifestParams };
};

const FlowChartTab = () => {
  const { manifestParams } = useLoaderData() as {
    manifestParams: ManifestParams;
  };
  const { isSidebarOpen, setIsSidebarOpen, setRfInstance } =
    useFlowChartState();
  const theme = useMantineTheme();

  const {
    states: { programResults },
  } = useSocket();

  const {
    windowWidth,
    modalIsOpen,
    closeModal,
    nd,
    nodeLabel,
    nodeType,
    pythonString,
    setPythonString,
    nodeFilePath,
    setNodeFilePath,
    defaultPythonFnLabel,
    defaultPythonFnType,
    setIsModalOpen,
    setNd,
    setNodeLabel,
    setNodeType,
  } = useFlowChartTabState();

  const { nodes, setNodes, edges, setEdges, selectedNode, unSelectedNodes } =
    useFlowChartGraph();

  const getNodeFuncCount = useCallback(
    (func: string) => {
      console.log(nodes);
      return nodes.filter((n) => n.data.func === func).length;
    },
    [nodes.length]
  );

  const addNewNode = useAddNewNode(setNodes, getNodeFuncCount);
  const sidebarCustomContent = useMemo(
    () => <SidebarCustomContent onAddNode={addNewNode} />,
    [addNewNode]
  );

  const handleNodeRemove = useCallback(
    (nodeId: string) => {
      setNodes((prev) => prev.filter((node) => node.id !== nodeId));
      setEdges((prev) =>
        prev.filter((edge) => edge.source !== nodeId && edge.target !== nodeId)
      );
    },
    [setNodes, setEdges]
  );

  const edgeTypes: EdgeTypes = useMemo(
    () => ({ default: SmartBezierEdge }),
    []
  );
  // Attach a callback to each of the custom nodes.
  // This is to pass down the setNodes/setEdges functions as props for deleting nodes.
  // Has to be passed through the data prop because passing as a regular prop doesn't work
  // for whatever reason.
  const nodeTypes: NodeTypes = useMemo(
    () =>
      Object.fromEntries(
        Object.entries(nodeConfigs).map(([key, CustomNode]) => {
          return [
            key,
            ({ data }: CustomNodeProps) => (
              <CustomNode data={{ ...data, handleRemove: handleNodeRemove }} />
            ),
          ];
        })
      ),
    []
  );

  const onInit: OnInit = (rfIns) => {
    const flowSize = 1107;
    const xPosition = windowWidth > flowSize ? (windowWidth - flowSize) / 2 : 0;
    rfIns.fitView();

    rfIns.setViewport({
      x: xPosition,
      y: 61,
      zoom: 0.7,
    });

    setRfInstance(rfIns.toObject());
  };
  const handleNodeDrag: NodeDragHandler = (_, node) => {
    setNodes((nodes) => {
      const nodeIndex = nodes.findIndex((el) => el.id === node.id);
      nodes[nodeIndex] = node;
    });
  };
  const onNodesChange: OnNodesChange = useCallback(
    (changes) => {
      setNodes((ns) => applyNodeChanges(changes, ns));
    },
    [setNodes]
  );
  const onEdgesChange: OnEdgesChange = useCallback(
    (changes) => setEdges((es) => applyEdgeChanges(changes, es)),
    [setEdges]
  );
  const onConnect: OnConnect = useCallback(
    (connection) => setEdges((eds) => addEdge(connection, eds)),
    [setEdges]
  );
  const handleNodesDelete: OnNodesDelete = useCallback(
    (nodes) => {
      const selectedNodeIds = nodes.map((node) => node.id);
      setNodes((prev) =>
        prev.filter((node) => !selectedNodeIds.includes(node.id))
      );
    },
    [setNodes]
  );

<<<<<<< HEAD
  const fetchExampleApp = useCallback(
    async (fileName: string) => {
      const res = await fetch(`/example-apps/${fileName}`, {
        headers: {
          "Content-Type": "application/json",
          Accept: "application/json",
        },
      });
      const data = await res.json();
      setCtrlsManifest(data.ctrlsManifest);
      const flow = data.rfInstance;
      loadFlowExportObject(flow);
    },
    [loadFlowExportObject, setCtrlsManifest]
  );

  const clearCanvas = useCallback(() => {
    setNodes([]);
    setEdges([]);
  }, [setNodes, setEdges]);

  useEffect(() => {
    const filename = searchParams.get("test_example_app");
    if (filename) {
      fetchExampleApp(filename);
    }
  }, []);

=======
>>>>>>> d27c66ef
  useEffect(() => {
    if (selectedNode === null) {
      return;
    }
    const nodeFileName = `${selectedNode?.data.func}.py`;
    const nodeFileData = PYTHON_FUNCTIONS[nodeFileName] ?? {};
    setNodeFilePath(nodeFileData.path ?? "");
    setPythonString(nodeFileData.metadata ?? "");
    setNodeLabel(selectedNode.data.label);
    setNodeType(selectedNode.data.type);
  }, [selectedNode]);

  const proOptions = { hideAttribution: true };

  useFlowChartTabEffects({
    results: programResults,
    closeModal,
    defaultPythonFnLabel,
    defaultPythonFnType,
    modalIsOpen,
    nd,
    nodeLabel,
    nodeType,
    pythonString,
    nodeFilePath,
    setIsModalOpen,
    setNd,
    setNodeLabel,
    setNodeType,
    setPythonString,
    setNodeFilePath,
    windowWidth,
    selectedNode,
  });

  return (
    <Layout>
      <TabActions>
        <IconButton
          onClick={() => setIsSidebarOpen(!isSidebarOpen)}
          icon={<IconPlus size={16} color={theme.colors.accent1[0]} />}
        >
          <Text size="sm">Add Python Function</Text>
        </IconButton>
        <IconButton
          onClick={() => clearCanvas()}
          icon={<IconMinus size={16} color={theme.colors.accent1[0]} />}
          ml="auto"
          h="100%"
        >
          <Text size="sm">Clear Canvas</Text>
        </IconButton>
      </TabActions>
      <Sidebar
        sections={CMND_TREE}
        manifestMap={getManifestCmdsMap()}
        leafNodeClickHandler={addNewNode}
        isSideBarOpen={isSidebarOpen}
        setSideBarStatus={setIsSidebarOpen}
        customContent={sidebarCustomContent}
      />
      <ReactFlowProvider>
        <div
          style={{ height: "calc(100vh - 150px)" }}
          data-testid="react-flow"
          data-rfinstance={JSON.stringify(nodes)}
        >
          <NodeEditMenu
            selectedNode={selectedNode}
            unSelectedNodes={unSelectedNodes}
            manifestParams={manifestParams}
          />

          <ReactFlow
            style={{
              position: "fixed",
              height: "100%",
              width: "50%",
            }}
            proOptions={proOptions}
            nodes={nodes}
            nodeTypes={nodeTypes}
            edges={edges}
            edgeTypes={edgeTypes}
            connectionLineType={ConnectionLineType.Step}
            onInit={onInit}
            onNodesChange={onNodesChange}
            onEdgesChange={onEdgesChange}
            onConnect={onConnect}
            onNodeDragStop={handleNodeDrag}
            onNodesDelete={handleNodesDelete}
          >
            <MiniMap
              style={{
                backgroundColor:
                  theme.colorScheme === "light"
                    ? "rgba(0, 0, 0, 0.1)"
                    : "rgba(255, 255, 255, 0.1)",
              }}
              nodeColor={
                theme.colorScheme === "light"
                  ? "rgba(0, 0, 0, 0.25)"
                  : "rgba(255, 255, 255, 0.25)"
              }
              maskColor={
                theme.colorScheme === "light"
                  ? "rgba(0, 0, 0, 0.05)"
                  : "rgba(255, 255, 255, 0.05)"
              }
              zoomable
              pannable
            />
          </ReactFlow>

          <NodeExpandMenu
            selectedNode={selectedNode}
            closeModal={closeModal}
            modalIsOpen={modalIsOpen}
            nd={nd}
            nodeLabel={nodeLabel}
            nodeType={nodeType}
            pythonString={pythonString}
            nodeFilePath={nodeFilePath}
          />
        </div>
      </ReactFlowProvider>
    </Layout>
  );
};

export default FlowChartTab;<|MERGE_RESOLUTION|>--- conflicted
+++ resolved
@@ -16,22 +16,13 @@
   ReactFlow,
   ReactFlowProvider,
 } from "reactflow";
-<<<<<<< HEAD
 import PYTHON_FUNCTIONS from "./manifest/pythonFunctions.json";
-
 import { useFlowChartState } from "@hooks/useFlowChartState";
 import { Text, useMantineTheme } from "@mantine/core";
-=======
-import PYTHON_FUNCTIONS from "@src/data/pythonFunctions.json";
-import localforage from "localforage";
-import { AddNodeBtn } from "@src/AddNodeBtn";
-import { Layout } from "@src/Layout";
->>>>>>> d27c66ef
 import { nodeConfigs } from "@src/configs/NodeConfigs";
 import { NodeEditMenu } from "@src/feature/flow_chart_panel/components/node-edit-menu/NodeEditMenu";
 import { useFlowChartGraph } from "@src/hooks/useFlowChartGraph";
 import { useSocket } from "@src/hooks/useSocket";
-<<<<<<< HEAD
 import { Layout } from "@src/Layout";
 import { TabActions } from "@src/TabActions";
 import { SmartBezierEdge } from "@tisoap/react-flow-smart-edge";
@@ -41,9 +32,8 @@
 import Sidebar from "../common/Sidebar/Sidebar";
 import usePlotLayout from "../common/usePlotLayout";
 import SidebarCustomContent from "./components/SidebarCustomContent";
-=======
 import { useLoaderData } from "react-router-dom";
->>>>>>> d27c66ef
+
 import { useFlowChartTabEffects } from "./FlowChartTabEffects";
 import { useFlowChartTabState } from "./FlowChartTabState";
 import { useAddNewNode } from "./hooks/useAddNewNode";
@@ -72,13 +62,15 @@
   const { manifestParams } = useLoaderData() as {
     manifestParams: ManifestParams;
   };
-  const { isSidebarOpen, setIsSidebarOpen, setRfInstance } =
+  const { isSidebarOpen, setIsSidebarOpen, setRfInstance, setCtrlsManifest } =
     useFlowChartState();
   const theme = useMantineTheme();
 
   const {
     states: { programResults },
   } = useSocket();
+
+  const [searchParams] = useSearchParams();
 
   const {
     windowWidth,
@@ -99,8 +91,15 @@
     setNodeType,
   } = useFlowChartTabState();
 
-  const { nodes, setNodes, edges, setEdges, selectedNode, unSelectedNodes } =
-    useFlowChartGraph();
+  const {
+    nodes,
+    setNodes,
+    edges,
+    setEdges,
+    selectedNode,
+    unSelectedNodes,
+    loadFlowExportObject,
+  } = useFlowChartGraph();
 
   const getNodeFuncCount = useCallback(
     (func: string) => {
@@ -192,7 +191,6 @@
     [setNodes]
   );
 
-<<<<<<< HEAD
   const fetchExampleApp = useCallback(
     async (fileName: string) => {
       const res = await fetch(`/example-apps/${fileName}`, {
@@ -221,8 +219,6 @@
     }
   }, []);
 
-=======
->>>>>>> d27c66ef
   useEffect(() => {
     if (selectedNode === null) {
       return;
