--- conflicted
+++ resolved
@@ -1,21 +1,15 @@
-<<<<<<< HEAD
 import { useFlowChartState } from "@hooks/useFlowChartState";
 import { Text, useMantineTheme } from "@mantine/core";
 import { nodeConfigs } from "@src/configs/NodeConfigs";
 import PYTHON_FUNCTIONS from "@src/data/pythonFunctions.json";
 import { IconButton } from "@src/feature/common/IconButton";
-import { Layout } from "@src/feature/common/Layout";
 import { TabActions } from "@src/feature/common/TabActions";
 import { NodeEditMenu } from "@src/feature/flow_chart_panel/components/node-edit-menu/NodeEditMenu";
 import { useFlowChartGraph } from "@src/hooks/useFlowChartGraph";
 import { useSocket } from "@src/hooks/useSocket";
-import { SmartBezierEdge } from "@tisoap/react-flow-smart-edge";
 import localforage from "localforage";
-import { useCallback, useEffect, useMemo } from "react";
+import { useCallback, useEffect, useMemo, useState } from "react";
 import { useLoaderData, useSearchParams } from "react-router-dom";
-=======
-import { useCallback, useEffect, useMemo, useState } from "react";
->>>>>>> 62a89f9d
 import {
   addEdge,
   applyEdgeChanges,
@@ -33,23 +27,9 @@
   ReactFlow,
   ReactFlowProvider,
 } from "reactflow";
-<<<<<<< HEAD
-import Sidebar from "../common/Sidebar/Sidebar";
 import SidebarCustomContent from "./components/SidebarCustomContent";
-=======
-import PYTHON_FUNCTIONS from "@src/data/pythonFunctions.json";
-import localforage from "localforage";
-import { AddNodeBtn } from "@src/AddNodeBtn";
-import { Layout } from "@src/Layout";
-import { nodeConfigs } from "@src/configs/NodeConfigs";
-import { NodeEditMenu } from "@src/feature/flow_chart_panel/components/node-edit-menu/NodeEditMenu";
-import { useFlowChartGraph } from "@src/hooks/useFlowChartGraph";
-import { useSocket } from "@src/hooks/useSocket";
-import { useLoaderData, useSearchParams } from "react-router-dom";
->>>>>>> 62a89f9d
 import { useFlowChartTabEffects } from "./FlowChartTabEffects";
 import { useFlowChartTabState } from "./FlowChartTabState";
-
 import { useControlsState } from "@src/hooks/useControlsState";
 import {
   CMND_TREE,
@@ -58,17 +38,12 @@
   ManifestParams,
 } from "@src/utils/ManifestLoader";
 import { IconMinus, IconPlus } from "@tabler/icons-react";
+import { SmartBezierEdge } from "@tisoap/react-flow-smart-edge";
+import Sidebar from "../common/Sidebar/Sidebar";
 import { useAddNewNode } from "./hooks/useAddNewNode";
 import { CustomNodeProps } from "./types/CustomNodeProps";
 import { NodeExpandMenu } from "./views/NodeExpandMenu";
-<<<<<<< HEAD
-=======
-import { SmartBezierEdge } from "@tisoap/react-flow-smart-edge";
-import Sidebar from "../common/Sidebar/Sidebar";
-import { Box, useMantineTheme } from "@mantine/core";
-import { useFlowChartState } from "@hooks/useFlowChartState";
-import { useControlsState } from "@src/hooks/useControlsState";
->>>>>>> 62a89f9d
+import { Layout } from "../common/Layout";
 
 localforage.config({
   name: "react-flow",
@@ -82,16 +57,10 @@
 
 const FlowChartTab = () => {
   const [searchParams] = useSearchParams();
-<<<<<<< HEAD
-
-=======
-  const [clickedElement, setClickedElement] = useState<Node | undefined>(
-    undefined
-  );
->>>>>>> 62a89f9d
   const { manifestParams } = useLoaderData() as {
     manifestParams: ManifestParams;
   };
+
   const { isSidebarOpen, setIsSidebarOpen, setRfInstance } =
     useFlowChartState();
   const { setCtrlsManifest } = useControlsState();
