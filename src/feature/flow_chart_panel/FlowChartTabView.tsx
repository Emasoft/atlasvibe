--- conflicted
+++ resolved
@@ -39,11 +39,8 @@
 import { CustomNodeProps, ElementsData } from "./types/CustomNodeProps";
 import { NodeExpandMenu } from "./views/NodeExpandMenu";
 import { SmartBezierEdge } from "@tisoap/react-flow-smart-edge";
-<<<<<<< HEAD
+import { Box } from "@mantine/core";
 import { sendNodeDeletedToMix } from "@src/services/MixpanelServices";
-=======
-import { Box } from "@mantine/core";
->>>>>>> 3f4e8a3f
 
 localforage.config({
   name: "react-flow",
