import HandleComponent from "@feature/flow_chart_panel/components/HandleComponent";
import { CustomNodeProps } from "@feature/flow_chart_panel/types/CustomNodeProps";
import { useFlowChartState } from "@hooks/useFlowChartState";
import { Box, clsx, createStyles, useMantineTheme } from "@mantine/core";
import PlotlyComponent from "@src/feature/common/PlotlyComponent";
import usePlotLayout from "@src/feature/common/usePlotLayout";
import { useSocket } from "@src/hooks/useSocket";
<<<<<<< HEAD
import { useEffect } from "react";
=======
import { makePlotlyData } from "@src/utils/format_plotly_data";
import { Layout } from "plotly.js";
import { memo, useMemo } from "react";
>>>>>>> 6aa9bc02
import { useNodeStyles } from "../DefaultNode";
import Scatter3D from "../nodes/3d-scatter";
import Surface3D from "../nodes/3d-surface";
import BarChart from "../nodes/bar";
import BigNumber from "../nodes/BigNumber";
import BoxPlot from "../nodes/box-plot";
import Histogram from "../nodes/Histogram";
import PlotlyImage from "../nodes/Image";
import LineChart from "../nodes/line-chart";
<<<<<<< HEAD
import { makePlotlyData } from "@src/utils/format_plotly_data";
=======
import Scatter from "../nodes/Scatter";
>>>>>>> 6aa9bc02
import PlotlyTable from "../nodes/Table";
import NodeWrapper from "../NodeWrapper";

const useStyles = createStyles((theme) => {
  return {
    visorNode: {
      background: "transparent",
      color:
        theme.colorScheme === "light"
          ? theme.colors.accent1[0]
          : theme.colors.accent2[0],
    },
  };
});

const chartElemMap: { [func: string]: JSX.Element } = {
  SCATTER: <Scatter />,
  HISTOGRAM: <Histogram />,
  LINE: <LineChart />,
  SURFACE3D: <Surface3D />,
  SCATTER3D: <Scatter3D />,
  BAR: <BarChart />,
  TABLE: <PlotlyTable />,
  IMAGE: <PlotlyImage />,
  BOX: <BoxPlot />,
  BIG_NUMBER: <BigNumber />,
};

const VisorNode = ({ data }: CustomNodeProps) => {
  const nodeClasses = useNodeStyles().classes;
  const { classes } = useStyles();
  const theme = useMantineTheme();
  const { runningNode, failedNode } = useFlowChartState();
  const params = data.inputs || [];

  // TODO: Investigate why this keeps making it rerender
  const {
    states: { programResults },
  } = useSocket();

  const results = programResults?.io;
  const result = results?.find((r) => r.id === data.id);

<<<<<<< HEAD
=======
  const plotLayout = usePlotLayout();

  const accentColor =
    theme.colorScheme === "dark"
      ? theme.colors.accent1[0]
      : theme.colors.accent2[0];

  const layoutOverride: Partial<Layout> = {
    plot_bgcolor: "transparent",
    title: data.label,
    margin: { t: 30, r: 0, b: 0, l: 0 },
    grid: { rows: 0, columns: 0 },
    xaxis: { visible: false },
    yaxis: { visible: false },
    font: {
      color: accentColor,
    },
  };

  const plotlyResultData = useMemo(
    () =>
      result
        ? makePlotlyData(
            result.result.default_fig.data.map((d) => ({
              ...d,
              marker: {
                ...d.marker,
                color: accentColor,
              },
            })),
            theme,
            true
          )
        : undefined,
    [result]
  );

>>>>>>> 6aa9bc02
  return (
    <NodeWrapper data={data}>
      <Box
        className={clsx(
          runningNode === data.id || data.selected
            ? nodeClasses.defaultShadow
            : "",
          failedNode === data.id ? nodeClasses.failShadow : ""
        )}
      >
        {result && plotlyResultData ? (
          <>
            <PlotlyComponent
              data={plotlyResultData}
              id={data.id}
              layout={result.result.default_fig.layout ?? {}}
              useResizeHandler
              style={{
                height: 190,
                width: 210,
              }}
              isThumbnail
            />

            <Box
              display="flex"
              h={params.length > 0 ? (params.length + 1) * 40 : "fit-content"}
              sx={{
                flexDirection: "column",
              }}
            >
              <HandleComponent data={data} inputs={params} />
            </Box>
          </>
        ) : (
          <Box
            className={clsx(classes.visorNode, nodeClasses.nodeContainer)}
            style={{
              ...(params.length > 0 && { padding: "0px 0px 8px 0px" }),
            }}
          >
            {chartElemMap[data.func]}
            <Box
              display="flex"
              h={params.length > 0 ? (params.length + 1) * 40 : "fit-content"}
              sx={{
                flexDirection: "column",
              }}
            >
              <HandleComponent data={data} inputs={params} />
            </Box>
          </Box>
        )}
      </Box>
    </NodeWrapper>
  );
};

export default memo(VisorNode);<|MERGE_RESOLUTION|>--- conflicted
+++ resolved
@@ -3,15 +3,9 @@
 import { useFlowChartState } from "@hooks/useFlowChartState";
 import { Box, clsx, createStyles, useMantineTheme } from "@mantine/core";
 import PlotlyComponent from "@src/feature/common/PlotlyComponent";
-import usePlotLayout from "@src/feature/common/usePlotLayout";
 import { useSocket } from "@src/hooks/useSocket";
-<<<<<<< HEAD
-import { useEffect } from "react";
-=======
 import { makePlotlyData } from "@src/utils/format_plotly_data";
-import { Layout } from "plotly.js";
 import { memo, useMemo } from "react";
->>>>>>> 6aa9bc02
 import { useNodeStyles } from "../DefaultNode";
 import Scatter3D from "../nodes/3d-scatter";
 import Surface3D from "../nodes/3d-surface";
@@ -21,11 +15,7 @@
 import Histogram from "../nodes/Histogram";
 import PlotlyImage from "../nodes/Image";
 import LineChart from "../nodes/line-chart";
-<<<<<<< HEAD
-import { makePlotlyData } from "@src/utils/format_plotly_data";
-=======
 import Scatter from "../nodes/Scatter";
->>>>>>> 6aa9bc02
 import PlotlyTable from "../nodes/Table";
 import NodeWrapper from "../NodeWrapper";
 
@@ -69,26 +59,11 @@
   const results = programResults?.io;
   const result = results?.find((r) => r.id === data.id);
 
-<<<<<<< HEAD
-=======
-  const plotLayout = usePlotLayout();
-
   const accentColor =
     theme.colorScheme === "dark"
       ? theme.colors.accent1[0]
       : theme.colors.accent2[0];
 
-  const layoutOverride: Partial<Layout> = {
-    plot_bgcolor: "transparent",
-    title: data.label,
-    margin: { t: 30, r: 0, b: 0, l: 0 },
-    grid: { rows: 0, columns: 0 },
-    xaxis: { visible: false },
-    yaxis: { visible: false },
-    font: {
-      color: accentColor,
-    },
-  };
 
   const plotlyResultData = useMemo(
     () =>
@@ -108,7 +83,6 @@
     [result]
   );
 
->>>>>>> 6aa9bc02
   return (
     <NodeWrapper data={data}>
       <Box
