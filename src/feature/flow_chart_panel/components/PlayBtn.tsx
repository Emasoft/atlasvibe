import { Button } from "@src/components/ui/button";
import useKeyboardShortcut from "@src/hooks/useKeyboardShortcut";
import { useFlowChartGraph } from "@src/hooks/useFlowChartGraph";
import { Node, Edge } from "reactflow";
import { ElementsData } from "flojoy/types";
import { Play } from "lucide-react";

interface PlayBtnProps {
  onPlay: (nodes: Node<ElementsData>[], edges: Edge[]) => void;
}

const PlayBtn = ({ onPlay }: PlayBtnProps) => {
  const { nodes, edges } = useFlowChartGraph();

  const handleClick = (e: React.MouseEvent<HTMLButtonElement, MouseEvent>) => {
    e.preventDefault();
    if (onPlay) {
      onPlay(nodes, edges);
    }
  };

  useKeyboardShortcut("ctrl", "p", () => onPlay(nodes, edges));
  useKeyboardShortcut("meta", "p", () => onPlay(nodes, edges));

  return (
    <Button
<<<<<<< HEAD
      size="sm"
      variant="outline"
=======
      data-cy="btn-play"
      size="sm"
      variant="outline"
      id="btn-play"
>>>>>>> c009442f
      onClick={handleClick}
      disabled={nodes.length === 0}
    >
      <Play size="20" />
      <div className="px-1"></div>
      <div>Play</div>
    </Button>
  );
};

export default PlayBtn;<|MERGE_RESOLUTION|>--- conflicted
+++ resolved
@@ -24,15 +24,10 @@
 
   return (
     <Button
-<<<<<<< HEAD
-      size="sm"
-      variant="outline"
-=======
       data-cy="btn-play"
       size="sm"
       variant="outline"
       id="btn-play"
->>>>>>> c009442f
       onClick={handleClick}
       disabled={nodes.length === 0}
     >
