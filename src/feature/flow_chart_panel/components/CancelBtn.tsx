--- conflicted
+++ resolved
@@ -11,28 +11,16 @@
   useKeyboardShortcut("meta", "c", cancelFC);
 
   return (
-<<<<<<< HEAD
     <IconButton
       icon={Ban}
       size="sm"
       variant="default"
+      data-cy="btn-cancel"
       id="btn-cancel"
       onClick={cancelFC}
     >
       Cancel
     </IconButton>
-=======
-    <Button
-      data-cy="btn-cancel"
-      size="sm"
-      variant="destructive"
-      onClick={cancelFC}
-    >
-      <Ban size="20" />
-      <div className="px-1"></div>
-      <div>Cancel</div>
-    </Button>
->>>>>>> 798182f6
   );
 };
 
