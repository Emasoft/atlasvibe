--- conflicted
+++ resolved
@@ -100,16 +100,6 @@
                 }{" "}
                 y
               </p>
-<<<<<<< HEAD
-            </div>
-          )
-        }
-        {
-          data.func == 'LOCAL_FILE' && (
-            <p></p>
-          )
-        }
-=======
             ) : (
               <>
                 {Object.keys(additionalInfos)
@@ -133,7 +123,11 @@
             <p>{`${current_iteration}/${total_iteration}`}</p>
           </div>
         )}
->>>>>>> 45539000
+        {
+          data.func === 'LOCAL_FILE' && (
+            <p></p>
+          )
+        }
       </div>
     </div>
   );
