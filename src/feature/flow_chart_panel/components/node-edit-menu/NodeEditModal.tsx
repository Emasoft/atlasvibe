--- conflicted
+++ resolved
@@ -144,41 +144,12 @@
         <Box p="0px 16px 24px 16px">
           <div key={node.id}>
             <Box className={classes.titleContainer}>
-<<<<<<< HEAD
               {isTitleEditable ? (
                 <>
                   <TextInput
                     id={"title_input"}
                     value={newTitle}
                     onChange={(e) => setNewTitle(e.target.value)}
-=======
-              <Title size="h4" className={classes.title}>
-                {node.data.func.toUpperCase()}
-              </Title>
-              <IconPencil
-                size={18}
-                style={{ marginLeft: "16px", marginBottom: "4px" }}
-              />
-            </Box>
-            {Object.entries(manifestParams[node.data.func]).map(
-              ([name, param]) => (
-                <div
-                  key={node.id + name}
-                  id="undrag"
-                  data-testid="node-edit-modal-params"
-                >
-                  <p
-                    className={classes.paramName}
-                  >{`${name.toUpperCase()}:`}</p>
-                  <ParamField
-                    nodeId={node.id}
-                    paramId={name}
-                    functionName={node.data.func}
-                    type={param.type as ParamValueType}
-                    value={node.data.ctrls[name].value}
-                    options={param.options}
-                    nodeReferenceOptions={nodeReferenceOptions}
->>>>>>> 9a48d48d
                   />
                   <IconCheck
                     onClick={() => {
