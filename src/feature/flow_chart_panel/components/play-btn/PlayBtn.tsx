import { Button, createStyles, useMantineTheme } from "@mantine/core";
import React, { useRef } from "react";
import "@src/feature/flow_chart_panel/components/play-btn/play-btn.css";

interface PlayBtnProps {
  onClick?: (e: React.MouseEvent<HTMLButtonElement, MouseEvent>) => void;
  style?: React.CSSProperties;
  disabled?: boolean;
}

const useStyles = createStyles((theme) => {
  const accent =
    theme.colorScheme === "dark" ? theme.colors.accent1 : theme.colors.accent2;
  return {
    btnPlay: {
      width: 64,
      height: 32,
      fontSize: 12,
      fontWeight: 700,
      display: "flex",
      justifyContent: "center",
      alignItems: "center",
      gap: 6,
      flexWrap: "wrap",
      outline: 0,
      cursor: "pointer",
      position: "relative",
      transition: "transform ease-in 0.1s, box-shadow ease-in 0.25s",
      WebkitAppearance: "none",
      appearance: "none",
<<<<<<< HEAD
      backgroundColor: theme.colors.accent4[1],
      color: accent[0],
      border: `1px solid ${accent[0]}`,
=======
      backgroundColor:
        theme.colorScheme === "dark"
          ? theme.colors.modal[0]
          : "rgba(46, 131, 255, 0.2)",
      color: theme.colors.accent1[0],
      border:
        theme.colorScheme === "dark"
          ? `0.5px solid #99F5FF`
          : `0.5px solid #2E83FF`,
      borderRadius: 6,
>>>>>>> ca2d0166
      "&:hover": {
        backgroundColor: accent[1] + "36",
      },
      "&:disabled, &:disabled:hover": {
        color: "#b5b5b5",
        backgroundColor: "#e9ecef",
        border: 0,
        cursor: "not-allowed",
      },
      "&:disabled > svg > path": {
        fill: "#b5b5b5",
      },
      "&:focus": {
        outline: 0,
      },
    },
  };
});

const PlayBtn = ({ onClick, style, disabled = false }: PlayBtnProps) => {
  const theme = useMantineTheme();
  const { classes } = useStyles();

  const ButtonElem = useRef<HTMLButtonElement>(null);
  const handleClick = (e: React.MouseEvent<HTMLButtonElement, MouseEvent>) => {
    e.preventDefault();
    if (ButtonElem.current) {
      ButtonElem.current.classList.add("animate");
      //reset animation
      setTimeout(() => {
        ButtonElem.current?.classList.remove("animate");
      }, 1000);
    }
    if (onClick) {
      onClick(e);
    }
  };

  return (
    <Button
      className={classes.btnPlay}
      ref={ButtonElem}
      style={style}
      onClick={handleClick}
      data-cy="btn-play"
      data-testid="btn-play"
      disabled={disabled}
      title={disabled ? "Server is offline" : "Run Script"}
    >
      <svg
        width="9"
        height="11"
        viewBox="0 0 9 11"
        fill="none"
        xmlns="http://www.w3.org/2000/svg"
        style={{ marginBottom: 2 }}
      >
        <path
          d="M8.5 4.63397C9.16667 5.01887 9.16667 5.98113 8.5 6.36603L1.75 10.2631C1.08333 10.648 0.25 10.1669 0.25 9.39711L0.25 1.60289C0.25 0.833085 1.08333 0.35196 1.75 0.73686L8.5 4.63397Z"
          fill={theme.colors.accent1[0]}
        />
      </svg>
      <div style={{ padding: "4px" }} />
      <span>Play</span>
    </Button>
  );
};

export default PlayBtn;<|MERGE_RESOLUTION|>--- conflicted
+++ resolved
@@ -28,22 +28,10 @@
       transition: "transform ease-in 0.1s, box-shadow ease-in 0.25s",
       WebkitAppearance: "none",
       appearance: "none",
-<<<<<<< HEAD
       backgroundColor: theme.colors.accent4[1],
       color: accent[0],
       border: `1px solid ${accent[0]}`,
-=======
-      backgroundColor:
-        theme.colorScheme === "dark"
-          ? theme.colors.modal[0]
-          : "rgba(46, 131, 255, 0.2)",
-      color: theme.colors.accent1[0],
-      border:
-        theme.colorScheme === "dark"
-          ? `0.5px solid #99F5FF`
-          : `0.5px solid #2E83FF`,
       borderRadius: 6,
->>>>>>> ca2d0166
       "&:hover": {
         backgroundColor: accent[1] + "36",
       },
