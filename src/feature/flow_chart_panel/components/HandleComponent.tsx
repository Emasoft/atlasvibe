--- conflicted
+++ resolved
@@ -1,18 +1,4 @@
 import { Fragment } from "react";
-<<<<<<< HEAD
-import { Handle, Position } from "reactflow";
-import { ElementsData } from "../types/CustomNodeProps";
-import { v4 as uuidV4 } from "uuid";
-
-const HandleComponent = ({
-  data,
-  inputs,
-}: {
-  data: ElementsData;
-  inputs: ElementsData["inputs"];
-}) => {
-  const params = inputs ?? [];
-=======
 import { Handle, HandleType, Position } from "reactflow";
 import { CustomNodeProps } from "../types/CustomNodeProps";
 import { v4 as uuidV4 } from "uuid";
@@ -24,7 +10,6 @@
   const targetParams =
     data.inputs?.filter((input) => (input.type as HandleType) === "target") ??
     [];
->>>>>>> 6ec86865
 
   return (
     <Fragment>
