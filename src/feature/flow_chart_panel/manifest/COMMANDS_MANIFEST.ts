--- conflicted
+++ resolved
@@ -57,11 +57,6 @@
       { name: "Keithley", key: "KEITHLEY" },
       { name: "Labjack", key: "LABJACK" },
       { name: "Phidget", key: "PHIDGET" },
-<<<<<<< HEAD
-      {name:"Stepper Driver", key: "STEPPER"},
-      {name:"Stepper Driver Knob", key: "STEPPER2"}
-=======
->>>>>>> b61254f2
     ],
   },
   {
