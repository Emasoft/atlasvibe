import manifests from "../../../data/manifests-latest.json";

type Commands = {
  name: string;
  type: string;
  key: string;
  inputs?: { name: string; id: string; type: string }[];
  ui_component_id?: string;
}[];

type Sections = {
  title: string;
  child: {
    name: string;
    key: string;
    child?: Sections[0]["child"];
  }[];
}[];

export const COMMANDS: Commands = manifests.commands;

export const SECTIONS: Sections = [
  {
    title: "AI and Machine learning",
    child: [
      {
        name: "Object detection",
        key: "AI_OBJECT_DETECTION",
      },
    ],
  },

  {
    title: "Extractors",
    child: [
      // Extractors tab
      { name: "Files", key: "FILE" },
      { name: "DAQ", key: "DAQ" },
    ],
  },
  {
    title: "Generators",
    child: [
      // Generators tab
      { name: "Simulations", key: "SIMULATION" },
      { name: "Sample datasets", key: "SAMPLE_DATASET" },
      { name: "Sample images", key: "SAMPLE_IMAGE" },
    ],
  },
  {
    title: "Instruments",
    child: [
      { name: "Web cam", key: "WEB_CAM" },
      { name: "Keithley", key: "KEITHLEY" },
      { name: "Labjack", key: "LABJACK" },
      { name: "Phidget", key: "PHIDGET" },
<<<<<<< HEAD
=======
      { name: "Serial", key: "SERIAL" }
>>>>>>> 05414f88
    ],
  },
  {
    title: "Loaders",
    child: [
      // Loaders tab
      { name: "Cloud databases", key: "CLOUD_DATABASE" },
      { name: "Cloud file systems", key: "CLOUD_FILE_SYSTEM" },
      { name: "Local file system", key: "LOCAL_FILE_SYSTEM" },
    ],
  },
  {
    title: "Logic gates",
    child: [
      // Conditionals, Timers, & Loops
      { name: "Timers", key: "TIMER" },
      { name: "Loops", key: "LOOP" },
      { name: "Conditionals", key: "CONDITIONAL" },
      { name: "Terminators", key: "TERMINATOR" },
    ],
  },

  {
    title: "Transformers",
    child: [
      // Transformers tab
      { name: "Arithmetic", key: "ARITHMETIC" },
      { name: "Signal processing", key: "SIGNAL_PROCESSING" },
      { name: "Regressions", key: "REGRESSIONS" },
      { name: "Image processing", key: "IMAGE_PROCESSING" },
      { name: "Image identification", key: "IMAGE_IDENTIFICATION" },
      { name: "Matrix manipulation", key: "MATRIX_MANIPULATION" },
      { name: "Array selection", key: "SELECT_ARRAY" },
    ],
  },

  {
    title: "Visualizers",
    child: [
      // Visualization tab
      { name: "Plotly", key: "PLOTLY_VISOR" },
    ],
  },
];<|MERGE_RESOLUTION|>--- conflicted
+++ resolved
@@ -54,10 +54,7 @@
       { name: "Keithley", key: "KEITHLEY" },
       { name: "Labjack", key: "LABJACK" },
       { name: "Phidget", key: "PHIDGET" },
-<<<<<<< HEAD
-=======
-      { name: "Serial", key: "SERIAL" }
->>>>>>> 05414f88
+      { name: "Serial", key: "SERIAL" },
     ],
   },
   {
