import manifests from "../../../data/manifests-latest.json";

type Commands = {
  name: string;
  type: string;
  key: string;
  inputs?: { name: string; id: string; type: string }[];
  ui_component_id?: string;
}[];

type Sections = {
  title: string;
  child: {
    name: string;
    key: string;
    child?: Sections[0]['child']
  }[]
}[]

export const COMMANDS: Commands = manifests.commands;

export const SECTIONS:Sections = [
  {
    title: "AI and Machine learning",
    child: [
      {
        name: "Object detection",
        key: "AI_OBJECT_DETECTION",
      },
    ],
  },

  {
    title: "Extractors",
    child: [
      // Extractors tab
      { name: "Files", key: "FILE" },
      { name: "DAQ", key: "DAQ" },
    ],
  },
  {
    title: "Generators",
    child: [
      // Generators tab
      { name: "Simulations", key: "SIMULATION" },
      { name: "Sample datasets", key: "SAMPLE_DATASET" },
      { name: "Sample images", key: "SAMPLE_IMAGE" },
    ],
  },
  {
    title: "Instruments",
    child: [
      {
        name: "Web cam",
        key: "WEB_CAM",
      },
    ],
  },
  {
    title: "Loaders",
    child: [
      // Loaders tab
      { name: "Cloud databases", key: "CLOUD_DATABASE" },
      { name: "Cloud file systems", key: "CLOUD_FILE_SYSTEM" },
      { name: "Local file system", key: "LOCAL_FILE_SYSTEM" },
    ],
  },
  {
    title: "Logic gates",
    child: [
      // Conditionals, Timers, & Loops
      { name: "Timers", key: "TIMER" },
      { name: "Loops", key: "LOOP" },
      { name: "Conditionals", key: "CONDITIONAL" },
      { name: "Terminators", key: "TERMINATOR" },
    ],
  },

  {
    title: "Transformers",
    child: [
      // Transformers tab
      { name: "Arithmetic", key: "ARITHMETIC" },
      { name: "Signal processing", key: "SIGNAL_PROCESSING" },
      { name: "Regressions", key: "REGRESSIONS" },
      { name: "Image processing", key: "IMAGE_PROCESSING" },
      { name: "Image identification", key: "IMAGE_IDENTIFICATION" },
<<<<<<< HEAD
    ],
  },
  {
    title: "Arrays and Matrices",
    child: [{ name: "Array & matrix manipulation", key: "ARRAY_AND_MATRIX" }],
  },
  {
    title: "Loaders",
    child: [
      // Loaders tab
      { name: "Cloud Databases", key: "CLOUD_DATABASE" },
      { name: "Cloud File Systems", key: "CLOUD_FILE_SYSTEM" },
      { name: "Local File System", key: "LOCAL_FILE_SYSTEM" },
=======
      {
        name: "Matrix manipulation",
        key: "MATRIX_MANIPULATION",
      },
>>>>>>> b78bc216
    ],
  },

  {
    title: "Visualizers",
    child: [
      // Visualization tab
      { name: "Plotly", key: "PLOTLY_VISOR" },
    ],
  },
];<|MERGE_RESOLUTION|>--- conflicted
+++ resolved
@@ -85,26 +85,10 @@
       { name: "Regressions", key: "REGRESSIONS" },
       { name: "Image processing", key: "IMAGE_PROCESSING" },
       { name: "Image identification", key: "IMAGE_IDENTIFICATION" },
-<<<<<<< HEAD
-    ],
-  },
-  {
-    title: "Arrays and Matrices",
-    child: [{ name: "Array & matrix manipulation", key: "ARRAY_AND_MATRIX" }],
-  },
-  {
-    title: "Loaders",
-    child: [
-      // Loaders tab
-      { name: "Cloud Databases", key: "CLOUD_DATABASE" },
-      { name: "Cloud File Systems", key: "CLOUD_FILE_SYSTEM" },
-      { name: "Local File System", key: "LOCAL_FILE_SYSTEM" },
-=======
       {
         name: "Matrix manipulation",
         key: "MATRIX_MANIPULATION",
       },
->>>>>>> b78bc216
     ],
   },
 
