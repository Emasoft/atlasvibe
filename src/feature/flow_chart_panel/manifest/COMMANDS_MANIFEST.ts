--- conflicted
+++ resolved
@@ -33,70 +33,6 @@
     }
     return result;
   },
-<<<<<<< HEAD
-  {
-    title: "SCIentific PYthon (SCIPY)",
-    child: [
-      {name: "SciPy Signal",key: "SCIPY_SIGNAL"},
-      {name: "SciPy Stats", key: "SCIPY_STATS"}
-    ],
-  },
-  {
-    title: "NUMeric PYthon (NUMPY)",
-    child: [
-      {
-        name: "NumPy",
-        key: "NUMPY",
-      },
-    ],
-  },
-  {
-    title: "Extractors",
-    child: [
-      // Extractors tab
-      { name: "Files", key: "FILE" },
-      { name: "DAQ", key: "DAQ" },
-    ],
-  },
-  {
-    title: "Generators",
-    child: [
-      // Generators tab
-      { name: "Simulations", key: "SIMULATION" },
-      { name: "Sample datasets", key: "SAMPLE_DATASET" },
-      { name: "Sample images", key: "SAMPLE_IMAGE" },
-    ],
-  },
-  {
-    title: "Instruments",
-    child: [
-      { name: "Web cam", key: "WEB_CAM" },
-      { name: "Keithley", key: "KEITHLEY" },
-      { name: "Labjack", key: "LABJACK" },
-      { name: "Phidget", key: "PHIDGET" },
-      { name: "Serial", key: "SERIAL" },
-    ],
-  },
-  {
-    title: "Loaders",
-    child: [
-      // Loaders tab
-      { name: "Cloud databases", key: "CLOUD_DATABASE" },
-      { name: "Cloud file systems", key: "CLOUD_FILE_SYSTEM" },
-      { name: "Local file system", key: "LOCAL_FILE_SYSTEM" },
-    ],
-  },
-  {
-    title: "Logic gates",
-    child: [
-      // Conditionals, Timers, & Loops
-      { name: "Timers", key: "TIMER" },
-      { name: "Loops", key: "LOOP" },
-      { name: "Conditionals", key: "CONDITIONAL" },
-      { name: "Terminators", key: "TERMINATOR" },
-    ],
-  },
-=======
   {}
 );
 
@@ -113,7 +49,6 @@
         },
       ],
     },
->>>>>>> 7e24fe23
 
     {
       title: "Extractors",
