--- conflicted
+++ resolved
@@ -44,10 +44,6 @@
             </AlertDialogDescription>
           </AlertDialogHeader>
           <AlertDialogFooter>
-<<<<<<< HEAD
-            <AlertDialogCancel>Cancel</AlertDialogCancel>
-            <AlertDialogAction onClick={handleDelete}>
-=======
             <AlertDialogCancel data-testid="env-var-delete-cancel">
               Cancel
             </AlertDialogCancel>
@@ -55,7 +51,6 @@
               data-testid="env-var-delete-continue"
               onClick={handleDelete}
             >
->>>>>>> c009442f
               Continue
             </AlertDialogAction>
           </AlertDialogFooter>
