import { useEffect, useState } from "react";
import { useSocket } from "@src/hooks/useSocket";
import { useFlowChartState } from "../../../hooks/useFlowChartState";
import HandleComponent from "../components/HandleComponent";
import NodeComponent from "../components/NodeComponent";
import { NodeStyle } from "../style/NodeStyle";
import { CustomNodeProps, ElementsData } from "../types/CustomNodeProps";

const highlightShadow = {
<<<<<<< HEAD
  'LINSPACE': {boxShadow: '0 0 50px 15px #48abe0'},
  'HISTOGRAM': {boxShadow: '0 0 50px 15px #48abe0'},
  'SCATTER': {boxShadow: '0 0 50px 15px #48abe0'},
  'SURFACE3D': {boxShadow: '0 0 50px 15px #48abe0'},
  'SCATTER3D': {boxShadow: '0 0 50px 15px #48abe0'},
  'BAR': {boxShadow: '0 0 50px 15px #48abe0'},
  'LINE': {boxShadow: '0 0 50px 15px #48abe0'},
  'SINE': {boxShadow: 'rgb(116 24 181 / 97%) 0px 0px 50px 15px'},
  'RAND': {boxShadow: 'rgb(116 24 181 / 97%) 0px 0px 50px 15px'},
  'CONSTANT': {boxShadow: 'rgb(116 24 181 / 97%) 0px 0px 50px 15px'},
  'MULTIPLY': {boxShadow: 'rgb(112 96 13) 0px 0px 50px 15px', background: '#78640f96'},
  'ADD': {boxShadow: 'rgb(112 96 13) 0px 0px 50px 15px', background: '#78640f96'},
  'LOOP':{boxShadow: '0 0 50px 15px #48abe0', backgroundColor:'blue'},
  'CONDITIONAL' : {boxShadow: '0 0 50px 15px #48abe0', backgroundColor:'yellow'},
  'TIMER':{boxShadow: '0 0 50px 15px #48abe0', backgroundColor:'grey'},
  'LOCAL_FILE':{boxShadow: '0 0 50px 15px #48abe0', backgroundColor:'#78640f96'},
  'OBJECT_DETECTION':{boxShadow: '0 0 50px 15px #48abe0', backgroundColor:'#78640f96'}
}
const getboxShadow = (data: ElementsData) =>{
  return highlightShadow[data.func]
}

=======
  LINSPACE: { boxShadow: "0 0 50px 15px #48abe0" },
  HISTOGRAM: { boxShadow: "0 0 50px 15px #48abe0" },
  SCATTER: { boxShadow: "0 0 50px 15px #48abe0" },
  SURFACE3D: { boxShadow: "0 0 50px 15px #48abe0" },
  SCATTER3D: { boxShadow: "0 0 50px 15px #48abe0" },
  BAR: { boxShadow: "0 0 50px 15px #48abe0" },
  LINE: { boxShadow: "0 0 50px 15px #48abe0" },
  SINE: { boxShadow: "rgb(116 24 181 / 97%) 0px 0px 50px 15px" },
  RAND: { boxShadow: "rgb(116 24 181 / 97%) 0px 0px 50px 15px" },
  CONSTANT: { boxShadow: "rgb(116 24 181 / 97%) 0px 0px 50px 15px" },
  MULTIPLY: {
    boxShadow: "rgb(112 96 13) 0px 0px 50px 15px",
    background: "#78640f96",
  },
  ADD: {
    boxShadow: "rgb(112 96 13) 0px 0px 50px 15px",
    background: "#78640f96",
  },
  LOOP: { boxShadow: "0 0 50px 15px #48abe0", backgroundColor: "blue" },
  CONDITIONAL: {
    boxShadow: "0 0 50px 15px #48abe0",
    backgroundColor: "yellow",
  },
  TIMER: { boxShadow: "0 0 50px 15px #48abe0", backgroundColor: "grey" },
  BUTTER: { boxShadow: "0 0 50px 15px #48abe0", backgroundColor: "grey" },
};
const getboxShadow = (data: ElementsData) => {
  return highlightShadow[data.func];
};
>>>>>>> 851d4362

const CustomNode = ({ data }: CustomNodeProps) => {
  const [additionalInfo, setAdditionalInfo] = useState({});

  const { uiTheme, runningNode, failedNode } = useFlowChartState();
  const params = data.inputs || [];

  const { states } = useSocket();
  const { programResults } = states!;

  useEffect(() => {
    if (programResults?.io?.length! > 0) {
      let programAdditionalInfo = {};

<<<<<<< HEAD
      const results = programResults?.io
      results?.forEach(element => {
          programAdditionalInfo = {...programAdditionalInfo,[element.id]:element['additional_info']}
      });      
      setAdditionalInfo(programAdditionalInfo)
=======
      const results = programResults?.io;
      results?.forEach((element) => {
        programAdditionalInfo = {
          ...programAdditionalInfo,
          [element.id]: element["additional_info"],
        };
      });

      setAdditionalInfo(programAdditionalInfo);
>>>>>>> 851d4362
    }
  }, [programResults]);

  return (
    <div
      style={{
        ...(runningNode === data.id && getboxShadow(data)),
        ...(failedNode === data.id && {
          boxShadow: "rgb(183 0 0) 0px 0px 50px 15px",
        }),
      }}
    >
      <div
        style={{
          position: "relative",
          ...NodeStyle(data, uiTheme),
          height: "fit-content",
          minHeight: 115,
          ...(params.length > 0 && { padding: "0px 0px 8px 0px" }),
        }}
      >
        <NodeComponent
          data={data}
          uiTheme={uiTheme}
          params={params}
          additionalInfos={additionalInfo}
        />
        <div
          style={{
            display: "flex",
            flexDirection: "column",
            height:
              params.length > 0 ? (params.length + 1) * 40 : "fit-content",
          }}
        >
          <HandleComponent data={data} inputs={params} />
        </div>
      </div>
    </div>
  );
};

export default CustomNode;<|MERGE_RESOLUTION|>--- conflicted
+++ resolved
@@ -7,30 +7,6 @@
 import { CustomNodeProps, ElementsData } from "../types/CustomNodeProps";
 
 const highlightShadow = {
-<<<<<<< HEAD
-  'LINSPACE': {boxShadow: '0 0 50px 15px #48abe0'},
-  'HISTOGRAM': {boxShadow: '0 0 50px 15px #48abe0'},
-  'SCATTER': {boxShadow: '0 0 50px 15px #48abe0'},
-  'SURFACE3D': {boxShadow: '0 0 50px 15px #48abe0'},
-  'SCATTER3D': {boxShadow: '0 0 50px 15px #48abe0'},
-  'BAR': {boxShadow: '0 0 50px 15px #48abe0'},
-  'LINE': {boxShadow: '0 0 50px 15px #48abe0'},
-  'SINE': {boxShadow: 'rgb(116 24 181 / 97%) 0px 0px 50px 15px'},
-  'RAND': {boxShadow: 'rgb(116 24 181 / 97%) 0px 0px 50px 15px'},
-  'CONSTANT': {boxShadow: 'rgb(116 24 181 / 97%) 0px 0px 50px 15px'},
-  'MULTIPLY': {boxShadow: 'rgb(112 96 13) 0px 0px 50px 15px', background: '#78640f96'},
-  'ADD': {boxShadow: 'rgb(112 96 13) 0px 0px 50px 15px', background: '#78640f96'},
-  'LOOP':{boxShadow: '0 0 50px 15px #48abe0', backgroundColor:'blue'},
-  'CONDITIONAL' : {boxShadow: '0 0 50px 15px #48abe0', backgroundColor:'yellow'},
-  'TIMER':{boxShadow: '0 0 50px 15px #48abe0', backgroundColor:'grey'},
-  'LOCAL_FILE':{boxShadow: '0 0 50px 15px #48abe0', backgroundColor:'#78640f96'},
-  'OBJECT_DETECTION':{boxShadow: '0 0 50px 15px #48abe0', backgroundColor:'#78640f96'}
-}
-const getboxShadow = (data: ElementsData) =>{
-  return highlightShadow[data.func]
-}
-
-=======
   LINSPACE: { boxShadow: "0 0 50px 15px #48abe0" },
   HISTOGRAM: { boxShadow: "0 0 50px 15px #48abe0" },
   SCATTER: { boxShadow: "0 0 50px 15px #48abe0" },
@@ -54,13 +30,14 @@
     boxShadow: "0 0 50px 15px #48abe0",
     backgroundColor: "yellow",
   },
-  TIMER: { boxShadow: "0 0 50px 15px #48abe0", backgroundColor: "grey" },
+  TIMER: { boxShadow: "0 0 50px 15px #48abe0", backgroundColor: "grey" },,
+  'LOCAL_FILE':{boxShadow: '0 0 50px 15px #48abe0', backgroundColor:'#78640f96'},
+  'OBJECT_DETECTION':{boxShadow: '0 0 50px 15px #48abe0', backgroundColor:'#78640f96'}
   BUTTER: { boxShadow: "0 0 50px 15px #48abe0", backgroundColor: "grey" },
 };
 const getboxShadow = (data: ElementsData) => {
   return highlightShadow[data.func];
 };
->>>>>>> 851d4362
 
 const CustomNode = ({ data }: CustomNodeProps) => {
   const [additionalInfo, setAdditionalInfo] = useState({});
@@ -75,23 +52,13 @@
     if (programResults?.io?.length! > 0) {
       let programAdditionalInfo = {};
 
-<<<<<<< HEAD
+      let programAdditionalInfo = {}
+
       const results = programResults?.io
       results?.forEach(element => {
           programAdditionalInfo = {...programAdditionalInfo,[element.id]:element['additional_info']}
-      });      
+      });
       setAdditionalInfo(programAdditionalInfo)
-=======
-      const results = programResults?.io;
-      results?.forEach((element) => {
-        programAdditionalInfo = {
-          ...programAdditionalInfo,
-          [element.id]: element["additional_info"],
-        };
-      });
-
-      setAdditionalInfo(programAdditionalInfo);
->>>>>>> 851d4362
     }
   }, [programResults]);
 
