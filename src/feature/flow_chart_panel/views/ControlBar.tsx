--- conflicted
+++ resolved
@@ -34,14 +34,9 @@
   activeTab,
   setOpenCtrlModal,
 }) => {
-<<<<<<< HEAD
-  const {
-    states: { socketId },
-  } = useSocket();
-=======
+
   const { states } = useSocket();
   const { socketId, setProgramResults } = states!;
->>>>>>> ff51d120
   const [modalIsOpen, setIsOpen] = useState(false);
   const { transform } = useZoomPanHelper();
   const {
@@ -57,10 +52,7 @@
   const onSave = async () => {
     if (rfInstance && rfInstance.elements.length > 0) {
       saveFlowChartToLocalStorage(rfInstance);
-<<<<<<< HEAD
-=======
       setProgramResults({ io: [] });
->>>>>>> ff51d120
       saveAndRunFlowChartInServer({ rfInstance, jobId: socketId });
     } else {
       alert(
@@ -96,12 +88,6 @@
               param
             ) => ({
               ...prev,
-<<<<<<< HEAD
-              [FUNCTION + "_" + functionName + "_" + param.toUpperCase()]: {
-                functionName: FUNCTION,
-                param,
-                value: params![param].default,
-=======
               [FUNCTION + "_" + functionName + "_" + param]: {
                 functionName: FUNCTION,
                 param,
@@ -109,7 +95,6 @@
                   FUNCTION === "CONSTANT"
                     ? +functionName
                     : params![param].default,
->>>>>>> ff51d120
               },
             }),
             {}
