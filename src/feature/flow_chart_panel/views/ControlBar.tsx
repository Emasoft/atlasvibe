--- conflicted
+++ resolved
@@ -38,10 +38,7 @@
 import Dropdown from "@src/feature/common/Dropdown";
 import { useControlsState } from "@src/hooks/useControlsState";
 import { ResultsType } from "@src/feature/common/types/ResultsType";
-<<<<<<< HEAD
 import S3KeyModal from "./S3KeyModal";
-=======
->>>>>>> 9a48d48d
 import SaveFlowChartBtn from "./SaveFlowChartBtn";
 
 const useStyles = createStyles((theme) => {
@@ -440,7 +437,6 @@
           <FamilyHistoryIconSvg size={14} />
           Set API key
         </button>
-<<<<<<< HEAD
         <button
           data-testid="btn-s3key"
           onClick={() => setIsS3KeyModelOpen(true)}
@@ -449,8 +445,6 @@
           <FamilyHistoryIconSvg size={14} />
           AWS S3 key
         </button>
-=======
->>>>>>> 9a48d48d
         <LoadButton />
         <SaveButton saveFile={saveFile} />
         <SaveAsButton saveFile={saveFileAs} saveAsDisabled={saveAsDisabled} />
