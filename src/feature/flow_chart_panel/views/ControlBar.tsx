import { createStyles } from "@mantine/core";
import { IServerStatus } from "@src/context/socket.context";
import { useFlowChartGraph } from "@src/hooks/useFlowChartGraph";
import { useFlowChartState } from "@src/hooks/useFlowChartState";
import { useSocket } from "@src/hooks/useSocket";
import {
  cancelFlowChartRun,
  saveAndRunFlowChartInServer,
  saveFlowChartToLocalStorage,
} from "@src/services/FlowChartServices";
import { sendProgramToMix } from "@src/services/MixpanelServices";
import localforage from "localforage";
import { memo, useState } from "react";
import "react-tabs/style/react-tabs.css";
import { Edge, Node, ReactFlowJsonObject } from "reactflow";
import { useFilePicker } from "use-file-picker";
import PlayBtn from "../components/PlayBtn";
import CancelBtn from "../components/CancelBtn";
import { ElementsData } from "flojoy/types";
import KeyboardShortcutModal from "./KeyboardShortcutModal";
import { NodeSettingsModal } from "./NodeSettingsModal";
import { useSettings } from "@src/hooks/useSettings";
import EnvVarModal from "./EnvVarModal";
import useKeyboardShortcut from "@src/hooks/useKeyboardShortcut";
import { useControlsState } from "@src/hooks/useControlsState";
import { NodeResult } from "@src/feature/common/types/ResultsType";
import SaveFlowChartBtn from "./SaveFlowChartBtn";
import { Button } from "@src/components/ui/button";
import { DarkModeToggle } from "@src/feature/common/DarkModeToggle";
import {
  DropdownMenu,
  DropdownMenuContent,
  DropdownMenuItem,
  DropdownMenuTrigger,
} from "@/components/ui/dropdown-menu";
import WatchBtn from "../components/WatchBtn";

const useStyles = createStyles((theme) => {
  return {
    controls: {
      display: "flex",
      alignItems: "center",
      padding: "10px",
      gap: "8px",
    },

    button: {
      padding: "5px",
      cursor: "pointer",
      borderRadius: 2,
      fontSize: "14px",
      textDecoration: "none",
      background: "transparent",
      color: theme.colors.title[0],
      border: "none",
    },

    addButton: {
      display: "flex",
      alignItems: "center",
      justifyContent: "center",
      gap: "4px",
    },

    addButtonPlus: {
      fontSize: "20px",
      color: theme.colors.accent1[0],
    },

    cancelButton: {
      display: "flex",
      justifyContent: "center",
      alignItems: "center",
      gap: "5px",
      height: "33px",
      width: "85px",
      cursor: "pointer",
      color: theme.colors.red[7],
      border: `1px solid ${theme.colors.red[3]}`,
      backgroundColor:
        theme.colorScheme === "dark"
          ? theme.colors.dark[4]
          : theme.colors.gray[2],
      transition: "transform ease-in 0.1s",

      "&:hover": {
        backgroundColor: theme.colors.red[8],
        color: theme.white,
      },

      "&:hover > svg > g": {
        fill: theme.white,
      },

      "&:active": {
        transform: "scale(0.8)",
      },
    },

    fileButton: {
      display: "flex",
      justifyContent: "center",
      alignItems: "center",
    },

    editContainer: {
      display: "flex",
      alignItems: "center",
      gap: "8px",
      paddingRight: "4px",
    },
    dropDownIcon: {
      borderRadius: 20,
    },
    settingsButton: {
      padding: 6,
      display: "flex",
      justifyContent: "center",
      alignItems: "center",
      borderRadius: 6,
      "&:hover": {
        backgroundColor: theme.colors.accent1[0] + "2f",
      },
    },
  };
});

localforage.config({
  name: "react-flow",
  storeName: "flows",
});

const downloadBlob = (blob: Blob, filename: string) => {
  const url = URL.createObjectURL(blob);

  const link = document.createElement("a");
  link.href = url;
  link.download = filename;
  document.body.appendChild(link);
  link.click();
  document.body.removeChild(link);
  URL.revokeObjectURL(url);
};

// The following buttons are extracted into components in order to isolate the
// rerenders due to calling useFlowChartGraph.

type SaveButtonProps = {
  saveFile: (nodes: Node<ElementsData>[], edges: Edge[]) => void;
};

const SaveButton = ({ saveFile }: SaveButtonProps) => {
  const { nodes, edges } = useFlowChartGraph();
  useKeyboardShortcut("ctrl", "s", () => saveFile(nodes, edges));
  useKeyboardShortcut("meta", "s", () => saveFile(nodes, edges));

  return (
    <DropdownMenuItem data-cy="btn-save" onClick={() => saveFile(nodes, edges)}>
      Save
    </DropdownMenuItem>
  );
};

type SaveAsButtonProps = {
  saveAsDisabled: boolean;
  saveFile: (nodes: Node<ElementsData>[], edges: Edge[]) => void;
} & SaveButtonProps;

const SaveAsButton = ({ saveAsDisabled, saveFile }: SaveAsButtonProps) => {
  const { nodes, edges } = useFlowChartGraph();

  return (
    <DropdownMenuItem
      data-cy="btn-saveas"
      disabled={saveAsDisabled}
      onClick={() => saveFile(nodes, edges)}
    >
      Save As
    </DropdownMenuItem>
  );
};

const LoadButton = () => {
  const { loadFlowExportObject } = useFlowChartGraph();
  const {
    states: { setProgramResults },
  } = useSocket();

  const [openFileSelector] = useFilePicker({
    readAs: "Text",
    accept: [".txt", ".json"],
    maxFileSize: 50,
    onFilesRejected: ({ errors }) => {
      console.error("Errors when trying to load file: ", errors);
    },
    onFilesSuccessfulySelected: ({ filesContent }) => {
      // Just pick the first file that was selected
      const parsedFileContent = JSON.parse(filesContent[0].content);
      const flow = parsedFileContent.rfInstance;
      loadFlowExportObject(flow);
      setProgramResults([]);
    },
  });

  return (
    <DropdownMenuItem onClick={openFileSelector} id="load-app-btn">
      Load
    </DropdownMenuItem>
  );
};

type ExportResultButtonProps = {
  results: NodeResult[];
  disabled: boolean;
};

const ExportResultButton = ({ results, disabled }: ExportResultButtonProps) => {
  const downloadResult = async () => {
    if (!results.length) return;
    const json = JSON.stringify(results, null, 2);
    const blob = new Blob([json], { type: "text/plain;charset=utf-8" });
    if ("showSaveFilePicker" in window) {
      const handle = await window.showSaveFilePicker({
        suggestedName: "output.txt",
        types: [
          {
            description: "Text file",
            accept: { "text/plain": [".txt"] },
          },
        ],
      });
      const writableStream = await handle.createWritable();

      await writableStream.write(blob);
      await writableStream.close();
    } else {
      downloadBlob(blob, "output.txt");
    }
  };

  return (
    <DropdownMenuItem
      onClick={downloadResult}
      className={disabled ? "disabled" : ""}
      disabled={disabled}
    >
      Export Result
    </DropdownMenuItem>
  );
};

const ControlBar = () => {
  const { states } = useSocket();
  const { socketId, programResults, setProgramResults, serverStatus } = states;
  const [isKeyboardShortcutOpen, setIsKeyboardShortcutOpen] =
    useState<boolean>(false);
  const [isEnvVarModalOpen, setIsEnvVarModalOpen] = useState<boolean>(false);
  const { classes } = useStyles();
  const { settingsList } = useSettings();
  const [isNodeSettingsOpen, setIsNodeSettingsOpen] = useState(false);

  const { rfInstance, setRfInstance, setNodeParamChanged } =
    useFlowChartState();
  const { ctrlsManifest } = useControlsState();

  const createFileBlob = (
    rf: ReactFlowJsonObject<ElementsData>,
    nodes: Node<ElementsData>[],
    edges: Edge[]
  ) => {
    const updatedRf = {
      ...rf,
      nodes,
      edges,
    };

    setRfInstance(updatedRf);

    const fileContent = {
      rfInstance: updatedRf,
      ctrlsManifest,
    };

    const fileContentJsonString = JSON.stringify(fileContent, undefined, 4);

    return new Blob([fileContentJsonString], {
      type: "text/plain;charset=utf-8",
    });
  };

  const saveFile = async (nodes: Node<ElementsData>[], edges: Edge[]) => {
    if (rfInstance) {
      const blob = createFileBlob(rfInstance, nodes, edges);
      downloadBlob(blob, "app.txt");
      sendProgramToMix(rfInstance.nodes);
    }
  };

  const saveFileAs = async (nodes: Node<ElementsData>[], edges: Edge[]) => {
    if (globalThis.IS_ELECTRON) {
      saveFile(nodes, edges);
      return;
    }

    if (rfInstance) {
      const blob = createFileBlob(rfInstance, nodes, edges);

      const handle = await window.showSaveFilePicker({
        suggestedName: "app.txt",
        types: [
          {
            description: "Text file",
            accept: { "text/plain": [".txt"] },
          },
        ],
      });
      const writableStream = await handle.createWritable();

      await writableStream
        .write(blob)
        .then(() => sendProgramToMix(rfInstance.nodes));
      await writableStream.close();
    }
  };

  const onRun = async (nodes: Node<ElementsData>[], edges: Edge[]) => {
    if (rfInstance && rfInstance.nodes.length > 0) {
      // Only update the react flow instance when required.
      const updatedRfInstance = {
        ...rfInstance,
        nodes,
        edges,
      };
      setRfInstance(updatedRfInstance);

      saveFlowChartToLocalStorage(updatedRfInstance);
      sendProgramToMix(rfInstance.nodes, true, false);
      setProgramResults([]);
      saveAndRunFlowChartInServer({
        rfInstance: updatedRfInstance,
        jobId: socketId,
        settings: settingsList.filter((setting) => setting.group === "backend"),
      });
      setNodeParamChanged(false);
    } else {
      alert(
        "There is no program to send to server. \n Please add at least one node first."
      );
    }
  };

  const cancelFC = () => {
    if (rfInstance && rfInstance.nodes.length > 0) {
      cancelFlowChartRun(rfInstance, socketId);
    } else {
      alert("There is no running job on server.");
    }
  };

  const playBtnDisabled =
    serverStatus === IServerStatus.CONNECTING ||
    serverStatus === IServerStatus.OFFLINE;

  const saveAsDisabled = !("showSaveFilePicker" in window);
  const exportResultDisabled = programResults.length == 0;

  return (
    <div className="flex items-center gap-2 p-2.5">
      <EnvVarModal
        handleEnvVarModalOpen={setIsEnvVarModalOpen}
        isEnvVarModalOpen={isEnvVarModalOpen}
      />
      <KeyboardShortcutModal
        handleKeyboardShortcutModalOpen={setIsKeyboardShortcutOpen}
        isKeyboardShortcutModalOpen={isKeyboardShortcutOpen}
      />
      <NodeSettingsModal
        handleNodeSettingsModalOpen={setIsNodeSettingsOpen}
        isNodeSettingsModalOpen={isNodeSettingsOpen}
      />

      {playBtnDisabled || serverStatus === IServerStatus.STANDBY ? (
        <PlayBtn onPlay={onRun} />
      ) : (
        <CancelBtn cancelFC={cancelFC} />
      )}
<<<<<<< HEAD
      <div className="px-0.5" />
      <WatchBtn playFC={onRun} cancelFC={cancelFC} />
      <div className="flex">
        <DropdownMenu>
          <DropdownMenuTrigger data-testid="dropdown-button">
            <Button variant="ghost" size="sm" id="file-btn">
              File
            </Button>
          </DropdownMenuTrigger>
          <DropdownMenuContent>
            <SaveAsButton
              saveFile={saveFileAs}
              saveAsDisabled={saveAsDisabled}
            />
            <SaveButton saveFile={saveFile} />
            <ExportResultButton
              results={programResults}
              disabled={exportResultDisabled}
            />
            <SaveFlowChartBtn />
            <LoadButton />
          </DropdownMenuContent>
        </DropdownMenu>

        <DropdownMenu>
          <DropdownMenuTrigger>
            <Button variant="ghost" size="sm">
              Settings
            </Button>
          </DropdownMenuTrigger>
          <DropdownMenuContent>
            <DropdownMenuItem onClick={() => setIsEnvVarModalOpen(true)}>
              Environment Variables
            </DropdownMenuItem>
            <DropdownMenuItem
              data-testid="btn-keyboardshortcut"
              onClick={() => setIsKeyboardShortcutOpen(true)}
            >
              Keyboard Shortcut
            </DropdownMenuItem>
            <DropdownMenuItem
              data-testid="btn-node-settings"
              onClick={() => setIsNodeSettingsOpen(true)}
            >
              Node Settings
            </DropdownMenuItem>
          </DropdownMenuContent>
        </DropdownMenu>
      </div>
=======

      <DropdownMenu>
        <DropdownMenuTrigger data-testid="dropdown-button">
          <Button variant="outline" size="sm" id="file-btn">
            File
          </Button>
        </DropdownMenuTrigger>
        <DropdownMenuContent>
          <SaveAsButton saveFile={saveFileAs} saveAsDisabled={saveAsDisabled} />
          <SaveButton saveFile={saveFile} />
          <ExportResultButton
            results={programResults}
            disabled={exportResultDisabled}
          />
          <SaveFlowChartBtn />
          <LoadButton />
        </DropdownMenuContent>
      </DropdownMenu>

      <DropdownMenu>
        <DropdownMenuTrigger>
          <Button data-testid="settings-btn" variant="outline" size="sm">
            Settings
          </Button>
        </DropdownMenuTrigger>
        <DropdownMenuContent>
          <DropdownMenuItem
            data-testid="env-variable-moda-btn"
            onClick={() => setIsEnvVarModalOpen(true)}
          >
            Environment Variables
          </DropdownMenuItem>
          <DropdownMenuItem
            data-testid="btn-keyboardshortcut"
            onClick={() => setIsKeyboardShortcutOpen(true)}
          >
            Keyboard Shortcut
          </DropdownMenuItem>
          <DropdownMenuItem
            data-testid="btn-node-settings"
            onClick={() => setIsNodeSettingsOpen(true)}
          >
            Node Settings
          </DropdownMenuItem>
        </DropdownMenuContent>
      </DropdownMenu>
>>>>>>> 798182f6

      <DarkModeToggle />
    </div>
  );
};

export default memo(ControlBar);<|MERGE_RESOLUTION|>--- conflicted
+++ resolved
@@ -384,7 +384,6 @@
       ) : (
         <CancelBtn cancelFC={cancelFC} />
       )}
-<<<<<<< HEAD
       <div className="px-0.5" />
       <WatchBtn playFC={onRun} cancelFC={cancelFC} />
       <div className="flex">
@@ -410,13 +409,16 @@
         </DropdownMenu>
 
         <DropdownMenu>
-          <DropdownMenuTrigger>
-            <Button variant="ghost" size="sm">
+          <DropdownMenuTrigger data-testid="dropdown-button">
+            <Button variant="ghost" size="sm" data-testid="settings-btn">
               Settings
             </Button>
           </DropdownMenuTrigger>
           <DropdownMenuContent>
-            <DropdownMenuItem onClick={() => setIsEnvVarModalOpen(true)}>
+            <DropdownMenuItem
+              data-testid="env-variable-moda-btn"
+              onClick={() => setIsEnvVarModalOpen(true)}
+            >
               Environment Variables
             </DropdownMenuItem>
             <DropdownMenuItem
@@ -434,54 +436,6 @@
           </DropdownMenuContent>
         </DropdownMenu>
       </div>
-=======
-
-      <DropdownMenu>
-        <DropdownMenuTrigger data-testid="dropdown-button">
-          <Button variant="outline" size="sm" id="file-btn">
-            File
-          </Button>
-        </DropdownMenuTrigger>
-        <DropdownMenuContent>
-          <SaveAsButton saveFile={saveFileAs} saveAsDisabled={saveAsDisabled} />
-          <SaveButton saveFile={saveFile} />
-          <ExportResultButton
-            results={programResults}
-            disabled={exportResultDisabled}
-          />
-          <SaveFlowChartBtn />
-          <LoadButton />
-        </DropdownMenuContent>
-      </DropdownMenu>
-
-      <DropdownMenu>
-        <DropdownMenuTrigger>
-          <Button data-testid="settings-btn" variant="outline" size="sm">
-            Settings
-          </Button>
-        </DropdownMenuTrigger>
-        <DropdownMenuContent>
-          <DropdownMenuItem
-            data-testid="env-variable-moda-btn"
-            onClick={() => setIsEnvVarModalOpen(true)}
-          >
-            Environment Variables
-          </DropdownMenuItem>
-          <DropdownMenuItem
-            data-testid="btn-keyboardshortcut"
-            onClick={() => setIsKeyboardShortcutOpen(true)}
-          >
-            Keyboard Shortcut
-          </DropdownMenuItem>
-          <DropdownMenuItem
-            data-testid="btn-node-settings"
-            onClick={() => setIsNodeSettingsOpen(true)}
-          >
-            Node Settings
-          </DropdownMenuItem>
-        </DropdownMenuContent>
-      </DropdownMenu>
->>>>>>> 798182f6
 
       <DarkModeToggle />
     </div>
