--- conflicted
+++ resolved
@@ -389,56 +389,9 @@
         <CancelBtn cancelFC={cancelFC} />
       )}
 
-<<<<<<< HEAD
-      <DropdownMenu>
-        <DropdownMenuTrigger data-testid="dropdown-button">
-          <Button variant="outline" size="sm" id="file-btn">
-            File
-          </Button>
-        </DropdownMenuTrigger>
-        <DropdownMenuContent>
-          <SaveAsButton saveFile={saveFileAs} saveAsDisabled={saveAsDisabled} />
-          <SaveButton saveFile={saveFile} />
-          <ExportResultButton
-            results={programResults}
-            disabled={exportResultDisabled}
-          />
-          <SaveFlowChartBtn />
-          <LoadButton />
-        </DropdownMenuContent>
-      </DropdownMenu>
-
-      <DropdownMenu>
-        <DropdownMenuTrigger>
-          <Button data-testid="settings-btn" variant="outline" size="sm">
-            Settings
-          </Button>
-        </DropdownMenuTrigger>
-        <DropdownMenuContent>
-          <DropdownMenuItem
-            data-testid="env-variable-moda-btn"
-            onClick={() => setIsEnvVarModalOpen(true)}
-          >
-            Environment Variables
-          </DropdownMenuItem>
-          <DropdownMenuItem
-            data-testid="btn-keyboardshortcut"
-            onClick={() => setIsKeyboardShortcutOpen(true)}
-          >
-            Keyboard Shortcut
-          </DropdownMenuItem>
-          <DropdownMenuItem
-            data-testid="btn-node-settings"
-            onClick={() => setIsNodeSettingsOpen(true)}
-          >
-            Runtime Settings
-          </DropdownMenuItem>
-        </DropdownMenuContent>
-      </DropdownMenu>
-=======
       <div className="px-0.5" />
-
       <WatchBtn playFC={onRun} cancelFC={cancelFC} />
+      <div className="px-0.5" />
 
       <div className="flex">
         <Menubar>
@@ -486,7 +439,6 @@
           </MenubarMenu>
         </Menubar>
       </div>
->>>>>>> a253d816
 
       <DarkModeToggle />
     </div>
