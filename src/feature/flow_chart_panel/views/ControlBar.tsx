--- conflicted
+++ resolved
@@ -174,18 +174,6 @@
           <Text>Cancel</Text>
         </button>
       )}
-<<<<<<< HEAD
-      {isEditMode && activeTab === "panel" && (
-        <AddButton
-          testId={"add-ctrl"}
-          handleClick={() => {
-            setOpenCtrlModal((prev) => !prev);
-          }}
-        />
-      )}
-=======
-      
->>>>>>> c4758c35
       {activeTab !== "debug" && (
         <DropDown dropDownBtn={<FileButton />}>
           <button onClick={openFileSelector}>Load</button>
@@ -254,22 +242,6 @@
 
 export default memo(Controls);
 
-<<<<<<< HEAD
-const AddButton = ({ handleClick, testId }) => {
-  const { classes } = useStyles();
-  return (
-    <button
-      data-cy={testId}
-      data-testid={testId}
-      className={clsx(classes.button, classes.addButton)}
-      onClick={handleClick}
-    >
-      <div className={classes.addButtonPlus}>+</div>
-      <div>Add</div>
-    </button>
-  );
-};
-
 const FileButton = () => {
   const theme = useMantineTheme();
   const { classes } = useStyles();
@@ -282,6 +254,4 @@
       />
     </button>
   );
-};
-=======
->>>>>>> c4758c35
+};