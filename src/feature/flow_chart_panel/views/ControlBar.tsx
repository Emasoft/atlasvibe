--- conflicted
+++ resolved
@@ -37,12 +37,8 @@
   setOpenCtrlModal,
 }) => {
   const { states } = useSocket();
-<<<<<<< HEAD
-  const { socketId, setProgramResults } = states!;
-=======
   const { socketId, setProgramResults, serverStatus } = states!;
   const [modalIsOpen, setIsOpen] = useState(false);
->>>>>>> 187b96f3
 
   const {
     isEditMode,
@@ -64,8 +60,6 @@
     }
   };
 
-<<<<<<< HEAD
-=======
   const cancelFC = () => {
     if (rfInstance && rfInstance.nodes.length > 0) {
       cancelFlowChartRun({ rfInstance, jobId: socketId });
@@ -143,7 +137,6 @@
     setIsOpen(false);
   };
 
->>>>>>> 187b96f3
   useEffect(() => {
     saveFlowChartToLocalStorage(rfInstance);
   }, [rfInstance]);
@@ -166,9 +159,6 @@
       >
         <PlayIconSvg style={{ marginRight: "6px" }} theme={theme} /> Play
       </button>
-<<<<<<< HEAD
-      {isEditMode && activeTab === "panel" && (
-=======
       <button
         className={theme === "dark" ? "cmd-btn-dark" : "cmd-btn run-btn"}
         style={{
@@ -186,7 +176,6 @@
         <CancelIconSvg style={{ marginRight: "6px" }} theme={theme} /> Cancel
       </button>
       {activeTab !== "debug" && activeTab === "visual" ? (
->>>>>>> 187b96f3
         <button
           className="save__controls_button"
           style={{
