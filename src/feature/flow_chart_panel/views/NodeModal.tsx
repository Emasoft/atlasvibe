--- conflicted
+++ resolved
@@ -1,16 +1,12 @@
 import SyntaxHighlighter from "react-syntax-highlighter";
 import { docco, srcery } from "react-syntax-highlighter/dist/cjs/styles/hljs";
 import PlotlyComponent from "../../common/PlotlyComponent";
-<<<<<<< HEAD
 import { Modal, useMantineTheme } from "@mantine/core";
-import { createStyles, useMantineColorScheme } from "@mantine/styles";
-=======
 import {
   createStyles,
   useMantineColorScheme,
   useMantineTheme,
 } from "@mantine/styles";
->>>>>>> 69251779
 import { NodeModalProps } from "../types/NodeModalProps";
 import { makePlotlyData } from "@src/utils/format_plotly_data";
 
@@ -43,14 +39,11 @@
   clickedElement,
 }: NodeModalProps) => {
   const { classes } = useStyles();
-<<<<<<< HEAD
-  const theme = useMantineColorScheme().colorScheme;
-
-=======
+  
   const theme = useMantineTheme();
 
   const colorScheme = useMantineColorScheme().colorScheme;
->>>>>>> 69251779
+  
   return (
     <Modal
       data-testid="node-modal"
