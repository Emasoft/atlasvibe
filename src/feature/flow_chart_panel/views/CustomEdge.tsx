--- conflicted
+++ resolved
@@ -4,7 +4,6 @@
   EdgeProps,
   getBezierPath,
   getMarkerEnd,
-<<<<<<< HEAD
   MarkerType,
 } from 'reactflow';
 
@@ -12,33 +11,7 @@
   const [path] = getBezierPath(edgeParams);
   const markerEnd = getMarkerEnd(MarkerType.Arrow)
   const {uiTheme} = useFlowChartState();
-=======
-  ArrowHeadType,
-} from "react-flow-renderer";
-
-const CustomEdge: FC<EdgeProps> = ({
-  id,
-  sourceX,
-  sourceY,
-  targetX,
-  targetY,
-  sourcePosition,
-  targetPosition,
-  label,
-}) => {
-  const edgePath = getBezierPath({
-    sourceX,
-    sourceY,
-    sourcePosition,
-    targetX,
-    targetY,
-    targetPosition,
-  });
-  const markerEnd = getMarkerEnd(ArrowHeadType.Arrow);
-
-  const { uiTheme } = useFlowChartState();
->>>>>>> 45539000
-
+  
   return (
     <>
       <path
@@ -49,16 +22,8 @@
       />
       <text>
         <textPath
-<<<<<<< HEAD
           href={`#${edgeParams.id}`}
           style={{ fontSize: '30px',fill: uiTheme == 'dark' ? 'white' : 'black' }}
-=======
-          href={`#${id}`}
-          style={{
-            fontSize: "30px",
-            fill: uiTheme === "dark" ? "white" : "black",
-          }}
->>>>>>> 45539000
           startOffset="50%"
           textAnchor="middle"
         >
