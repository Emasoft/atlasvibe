--- conflicted
+++ resolved
@@ -6,9 +6,22 @@
 import SidebarSection from "./SidebarSection";
 import { COMMANDS, SECTIONS } from "../manifest/COMMANDS_MANIFEST";
 import CloseIconSvg from "@src/utils/SidebarCloseSvg";
-<<<<<<< HEAD
-
-const useStyles = createStyles((theme) => ({
+
+export const useAddButtonStyle = createStyles((theme) => {
+  return {
+    addButton: {
+      boxSizing: "border-box",
+      background: theme.colorScheme === "dark" ? "#243438" : "#F6F7F8",
+      border:
+        theme.colorScheme === "dark"
+          ? "1px solid #94F4FC"
+          : "1px solid #E1E4E7",
+      cursor: "pointer",
+    },
+  };
+});
+
+export const useSidebarStyles = createStyles((theme) => ({
   navbarView: {
     paddingBottom: 0,
     position: "absolute",
@@ -16,10 +29,9 @@
     right: "0%",
     top: "110px",
     bottom: "0%",
-    backgroundColor:
-      theme.colorScheme === "dark" ? "#243438" : theme.colorScheme,
+    backgroundColor: theme.colors.modal[0],
     boxShadow: "0px 4px 11px 3px rgba(0, 0, 0, 0.25)",
-    height: "calc(100vh - 110px)",
+    height: "100%",
     transition: "500ms",
     zIndex: 1,
   },
@@ -31,25 +43,13 @@
     right: "0%",
     top: "110px",
     bottom: "0%",
-    backgroundColor:
-      theme.colorScheme === "dark" ? "#243438" : theme.colorScheme,
+    backgroundColor: theme.colors.modal[0],
     boxShadow: "0px 4px 11px 3px rgba(0, 0, 0, 0.25)",
     height: "100%",
     transition: "300ms",
     zIndex: 1,
   },
 
-  header: {
-    padding: theme.spacing.md,
-    paddingTop: 0,
-    marginLeft: -theme.spacing.md,
-    marginRight: -theme.spacing.md,
-    color: theme.colorScheme === "dark" ? theme.white : theme.black,
-    borderBottom: `1px solid ${
-      theme.colorScheme === "dark" ? theme.colors.dark[4] : theme.colors.gray[3]
-    }`,
-  },
-
   sections: {
     marginLeft: -theme.spacing.md,
     marginRight: -theme.spacing.md,
@@ -60,24 +60,16 @@
     paddingBottom: theme.spacing.xl,
   },
 
-  addButton: {
-    boxSizing: "border-box",
-    position: "absolute",
-    width: "104px",
-    height: "43px",
-    left: "0px",
-    top: "110px",
-    background: theme.colorScheme === "dark" ? "#243438" : "#F6F7F8",
-    border:
-      theme.colorScheme === "dark" ? "1px solid #94F4FC" : "1px solid #E1E4E7",
+  button: {
+    outline: "0",
+    border: `1px solid ${theme.colors.accent1[0]}`,
+    backgroundColor: theme.colors.accent1[0],
+    color: theme.colors.accent1[0],
+    padding: "8px 12px 8px 12px",
     cursor: "pointer",
-    zIndex: 1,
+    margin: "5px 5px",
   },
 }));
-=======
-import { useAddButtonStyle } from "@src/styles/useAddButtonStyle";
-import { useSidebarStyles } from "@src/styles/useSidebarStyles";
->>>>>>> c4758c35
 
 const Sidebar = () => {
   const [isSideBarOpen, setSideBarStatus] = useState(false);
@@ -117,8 +109,8 @@
 
     const sections = SECTIONS.map((item) => (
       <SidebarSection
-      data-testid="sidebar-section"
-      {...item}
+        data-testid="sidebar-section"
+        {...item}
         key={item.title}
       />
     ));
