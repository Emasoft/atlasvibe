--- conflicted
+++ resolved
@@ -12,14 +12,7 @@
   const [nodeLabel, setNodeLabel] = useState(defaultPythonFnLabel);
   const [nodeType, setNodeType] = useState(defaultPythonFnType);
   const [pythonString, setPythonString] = useState("...");
-<<<<<<< HEAD
-
-  const openModal = () => {
-    setIsModalOpen(true);
-  };
-=======
   const { setIsExpandMode } = useFlowChartState();
->>>>>>> b541c458
 
   const closeModal = () => {
     setIsExpandMode(false);
@@ -29,10 +22,6 @@
     windowWidth: width,
     modalIsOpen,
     setIsModalOpen,
-<<<<<<< HEAD
-    openModal,
-=======
->>>>>>> b541c458
     closeModal,
     nd,
     setNd,
