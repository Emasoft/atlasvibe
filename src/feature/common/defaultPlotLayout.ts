--- conflicted
+++ resolved
@@ -3,18 +3,14 @@
 const styledPlotLayout = (theme: "light" | "dark") => {
   const plotFeatureColor = theme === "light" ? "#282c34" : "#fff";
   const plotBackgroundColor = theme === "light" ? "#fff" : "#282c34";
-<<<<<<< HEAD
-  const dfltLayout = {
-=======
 
-  const dfltLayout:Partial<Layout> = {
->>>>>>> 851d4362
+  const dfltLayout: Partial<Layout> = {
     paper_bgcolor: "rgba(0,0,0,0)",
     plot_bgcolor: plotBackgroundColor,
     autosize: true,
     font: { color: plotFeatureColor },
     margin: { t: 40, r: 40, b: 40, l: 40 },
-    xaxis: {zeroline: false, type: "linear"},
+    xaxis: { zeroline: false, type: "linear" },
     // yaxis: {zeroline: false, color: plotFeatureColor}
   };
   return dfltLayout;
