--- conflicted
+++ resolved
@@ -60,11 +60,7 @@
       );
     }
     // eslint-disable-next-line react-hooks/exhaustive-deps
-<<<<<<< HEAD
-  }, [nodeResults, rfInstance]);
-=======
   }, [nodeResults, elements]);
->>>>>>> 29ba29e5
 
   return (
     <ReactFlowProviderAny>
