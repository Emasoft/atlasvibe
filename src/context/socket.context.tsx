--- conflicted
+++ resolved
@@ -3,6 +3,7 @@
 
 export const SocketContext = createContext<any>(null);
 const SOCKET_HOST = process.env.REACT_APP_SOCKET_HOST || 'localhost';
+const BACKEND_PORT= +process.env.REACT_APP_BACKEND_PORT! || 8000
 
 type States = {
   programResults: any;
@@ -12,7 +13,6 @@
   failureReason: any[];
   socketId: string;
 };
-const BACKEND_PORT= +process.env.REACT_APP_BACKEND_PORT! || 8000
 export const SocketContextProvider = ({ children }) => {
   const socket = useRef<WebSocketServer>();
   const [states, setStates] = useState<States>({
@@ -33,11 +33,7 @@
     if (!socket.current) {
       console.log(' BACKEND_PORT:', process.env.REACT_APP_BACKEND_PORT)
       socket.current = new WebSocketServer({
-<<<<<<< HEAD
-        url: `ws://localhost:${BACKEND_PORT}/ws/socket-server/`,
-=======
-        url: "ws://"+SOCKET_HOST+":8000/ws/socket-server/",
->>>>>>> c1fab5e4
+        url: `ws://${SOCKET_HOST}:${BACKEND_PORT}/ws/socket-server/`,
         pingResponse: handleStateChange('serverStatus'),
         heartbeatResponse: handleStateChange('programResults'),
         runningNode: handleStateChange('runningNode'),
