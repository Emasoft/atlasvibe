import { ResultsType } from "@src/feature/results_panel/types/ResultsType";
<<<<<<< HEAD
import { createContext, useEffect, useRef, useState } from "react";
import { WebSocketServer } from "../web-socket/socket";
type States = {
  programResults: ResultsType | null;
  runningNode: string;
  serverStatus: string;
  failedNodes: string[];
=======
import { SetStateAction } from "jotai";
import { createContext, Dispatch, useEffect, useRef, useState } from "react";
import { WebSocketServer } from "../web-socket/socket";
type States = {
  programResults: ResultsType | null;
  setProgramResults: Dispatch<SetStateAction<ResultsType>>;
  runningNode: string;
  serverStatus: string;
  failedNode: string;
>>>>>>> ff51d120
  failureReason: string[];
  socketId: string;
};
const DEFAULT_STATES = {
<<<<<<< HEAD
  programResults: null,
  runningNode: "",
  serverStatus: "Connecting to server...",
  failedNodes: [],
  failureReason: [],
  socketId: "",
};
export const SocketContext = createContext<{ states: States }>({
  states: DEFAULT_STATES,
});
=======
  runningNode: "",
  serverStatus: "Connecting to server...",
  failedNode: "",
  failureReason: [],
  socketId: "",
};
export const SocketContext = createContext<{ states: States } | null>(null);
>>>>>>> ff51d120
const SOCKET_HOST = process.env.REACT_APP_SOCKET_HOST || "localhost";
const BACKEND_PORT = +process.env.REACT_APP_BACKEND_PORT! || 8000;

export const SocketContextProvider = ({ children }) => {
  const socket = useRef<WebSocketServer>();
<<<<<<< HEAD
  const [states, setStates] = useState<States>(DEFAULT_STATES);
  const handleStateChange = (state: keyof States) => (value: string) => {
=======
  const [states, setStates] = useState(DEFAULT_STATES);
  const [programResults, setProgramResults] = useState<ResultsType>({ io: [] });
  const handleStateChange = (state: keyof States) => (value: any) => {
>>>>>>> ff51d120
    setStates((prev) => ({
      ...prev,
      [state]: value,
    }));
  };
  useEffect(() => {
    if (!socket.current) {
      socket.current = new WebSocketServer({
        url: `ws://${SOCKET_HOST}:${BACKEND_PORT}/ws/socket-server/`,
        pingResponse: handleStateChange("serverStatus"),
<<<<<<< HEAD
        heartbeatResponse: handleStateChange("programResults"),
        runningNode: handleStateChange("runningNode"),
        failedNodes: handleStateChange("failedNodes"),
=======
        heartbeatResponse: setProgramResults,
        runningNode: handleStateChange("runningNode"),
        failedNode: handleStateChange("failedNode"),
>>>>>>> ff51d120
        failureReason: handleStateChange("failureReason"),
        socketId: handleStateChange("socketId"),
      });
    }
    return () => {
      socket.current?.disconnect();
    };
  }, []);
  return (
<<<<<<< HEAD
    <SocketContext.Provider value={{ states }}>
=======
    <SocketContext.Provider
      value={{ states: { ...states, programResults, setProgramResults } }}
    >
>>>>>>> ff51d120
      {children}
    </SocketContext.Provider>
  );
};<|MERGE_RESOLUTION|>--- conflicted
+++ resolved
@@ -1,13 +1,4 @@
 import { ResultsType } from "@src/feature/results_panel/types/ResultsType";
-<<<<<<< HEAD
-import { createContext, useEffect, useRef, useState } from "react";
-import { WebSocketServer } from "../web-socket/socket";
-type States = {
-  programResults: ResultsType | null;
-  runningNode: string;
-  serverStatus: string;
-  failedNodes: string[];
-=======
 import { SetStateAction } from "jotai";
 import { createContext, Dispatch, useEffect, useRef, useState } from "react";
 import { WebSocketServer } from "../web-socket/socket";
@@ -17,23 +8,10 @@
   runningNode: string;
   serverStatus: string;
   failedNode: string;
->>>>>>> ff51d120
   failureReason: string[];
   socketId: string;
 };
 const DEFAULT_STATES = {
-<<<<<<< HEAD
-  programResults: null,
-  runningNode: "",
-  serverStatus: "Connecting to server...",
-  failedNodes: [],
-  failureReason: [],
-  socketId: "",
-};
-export const SocketContext = createContext<{ states: States }>({
-  states: DEFAULT_STATES,
-});
-=======
   runningNode: "",
   serverStatus: "Connecting to server...",
   failedNode: "",
@@ -41,20 +19,15 @@
   socketId: "",
 };
 export const SocketContext = createContext<{ states: States } | null>(null);
->>>>>>> ff51d120
+
 const SOCKET_HOST = process.env.REACT_APP_SOCKET_HOST || "localhost";
 const BACKEND_PORT = +process.env.REACT_APP_BACKEND_PORT! || 8000;
 
 export const SocketContextProvider = ({ children }) => {
   const socket = useRef<WebSocketServer>();
-<<<<<<< HEAD
-  const [states, setStates] = useState<States>(DEFAULT_STATES);
-  const handleStateChange = (state: keyof States) => (value: string) => {
-=======
   const [states, setStates] = useState(DEFAULT_STATES);
   const [programResults, setProgramResults] = useState<ResultsType>({ io: [] });
   const handleStateChange = (state: keyof States) => (value: any) => {
->>>>>>> ff51d120
     setStates((prev) => ({
       ...prev,
       [state]: value,
@@ -65,15 +38,9 @@
       socket.current = new WebSocketServer({
         url: `ws://${SOCKET_HOST}:${BACKEND_PORT}/ws/socket-server/`,
         pingResponse: handleStateChange("serverStatus"),
-<<<<<<< HEAD
-        heartbeatResponse: handleStateChange("programResults"),
-        runningNode: handleStateChange("runningNode"),
-        failedNodes: handleStateChange("failedNodes"),
-=======
         heartbeatResponse: setProgramResults,
         runningNode: handleStateChange("runningNode"),
         failedNode: handleStateChange("failedNode"),
->>>>>>> ff51d120
         failureReason: handleStateChange("failureReason"),
         socketId: handleStateChange("socketId"),
       });
@@ -83,14 +50,9 @@
     };
   }, []);
   return (
-<<<<<<< HEAD
-    <SocketContext.Provider value={{ states }}>
-=======
     <SocketContext.Provider
       value={{ states: { ...states, programResults, setProgramResults } }}
-    >
->>>>>>> ff51d120
-      {children}
+    >      {children}
     </SocketContext.Provider>
   );
 };