import { createContext, useEffect, useRef, useState } from "react";
import { WebSocketServer } from "../web-socket/socket";

export const SocketContext = createContext<any>(null);
const SOCKET_HOST = process.env.REACT_APP_SOCKET_HOST || 'localhost';

type States = {
  runningNode: string;
  serverStatus: string;
  failedNode: string;
  failureReason: any[];
  socketId: string;
};
const BACKEND_PORT= +process.env.REACT_APP_BACKEND_PORT! || 8000
export const SocketContextProvider = ({ children }) => {
  const socket = useRef<WebSocketServer>();
  const [states, setStates] = useState<States>({
    runningNode: "",
    serverStatus: "Connecting to server...",
    failedNode: '',
    failureReason: [],
    socketId: '',
  });
  const [programResults, setProgramResults] = useState<{io:any[]}>({io:[]});
  const handleStateChange = (state: keyof States) => (value: any) => {
    setStates((prev) => ({
      ...prev,
      [state]: value,
    }));
  };
  useEffect(() => {
    if (!socket.current) {
      socket.current = new WebSocketServer({
<<<<<<< HEAD
        url: `ws://localhost:${BACKEND_PORT}/ws/socket-server/`,
=======
        url: "ws://"+SOCKET_HOST+":8000/ws/socket-server/",
>>>>>>> 05614962
        pingResponse: handleStateChange('serverStatus'),
        heartbeatResponse: setProgramResults,
        runningNode: handleStateChange('runningNode'),
        failedNode: handleStateChange('failedNode'),
        failureReason: handleStateChange('failureReason'),
        socketId: handleStateChange('socketId')
      });
    }
    return ()=> {
      socket.current?.disconnect()
    }
  }, []);
  return (
    <SocketContext.Provider
      value={{states: {...states, programResults, setProgramResults} }}
    >
      {children}
    </SocketContext.Provider>
  );
};<|MERGE_RESOLUTION|>--- conflicted
+++ resolved
@@ -31,11 +31,7 @@
   useEffect(() => {
     if (!socket.current) {
       socket.current = new WebSocketServer({
-<<<<<<< HEAD
-        url: `ws://localhost:${BACKEND_PORT}/ws/socket-server/`,
-=======
-        url: "ws://"+SOCKET_HOST+":8000/ws/socket-server/",
->>>>>>> 05614962
+        url: `ws://${SOCKET_HOST}:${BACKEND_PORT}/ws/socket-server/`,
         pingResponse: handleStateChange('serverStatus'),
         heartbeatResponse: setProgramResults,
         runningNode: handleStateChange('runningNode'),
