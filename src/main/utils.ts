import * as http from "http";
import * as fs from "fs";
import { isIP } from "net";
import { execCommand } from "./executor";
import { Command } from "./command";
import { app, dialog } from "electron";
import { join } from "path";
import { killCaptain } from "./python";
import log from "electron-log";
import { ChildProcess } from "node:child_process";

export const isPortFree = (port: number) =>
  new Promise((resolve) => {
    const server = http
      .createServer()
      .listen(port, "127.0.0.1", () => {
        server.close();
        resolve(true);
      })
      .on("error", () => {
        resolve(false);
      });
  });

export const killProcess = async (port: number) => {
  await execCommand(
    new Command({
      darwin: `kill -9 $(lsof -t -i :${port})`,
      linux: `kill -9 $(lsof -t -i :${port})`,
      win32: `FOR /F "tokens=5" %i IN ('netstat -aon ^| find "${port}"') DO Taskkill /F /PID %i`,
    }),
  );
};

export const ping = async (addr: string) => {
  if (isIP(addr) === 0) {
    throw new Error(`Invalid IP address: ${addr}`);
  }

  return await execCommand(
    new Command({
      win32: `ping -n 1 ${addr}`,
      darwin: `ping -c 1 ${addr}`,
      linux: `ping -c 1 ${addr}`,
    }),
    { quiet: true },
  );
};

export const netstat = async () => {
  return await execCommand(
    new Command({
      win32: "netstat",
      darwin: "netstat",
      linux: "netstat",
    }),
    { quiet: true },
  );
};

export const ifconfig = async () => {
  return await execCommand(
    new Command({
      win32: "ipconfig /all",
      darwin: "ifconfig",
      linux: "ifconfig",
    }),
    { quiet: true },
  );
};

export const writeFileSync = (_, filePath: string, text: string): void => {
  fs.writeFileSync(filePath, text);
};

export const pickDirectory = async (
  _,
  allowDirectoryCreation: boolean = false,
): Promise<string> => {
  const properties = ["openDirectory"];
  if (allowDirectoryCreation) {
    properties.push("createDirectory");
  }
  const handler = await dialog.showOpenDialog({
    // @ts-ignore
    properties: properties,
  });
  return handler.canceled ? "" : handler.filePaths[0];
};

export const getCustomBlocksDir = async () => {
  const filePath = join(app.getPath("home"), ".flojoy/custom_blocks_path.txt");

  if (!fs.existsSync(filePath)) {
    return undefined;
  }

  const blocksPath = fs
    .readFileSync(filePath, { encoding: "utf-8" })
    .toString();

  if (!fs.existsSync(blocksPath)) {
    return undefined;
  }

  return blocksPath;
};

export const cacheCustomBlocksDir = (_, dirPath: string) => {
  const flojoyDir = join(app.getPath("home"), ".flojoy");
  if (!fs.existsSync(flojoyDir)) {
    fs.mkdirSync(flojoyDir);
  }
  const cacheFilePath = join(flojoyDir, "custom_blocks_path.txt");
  fs.writeFileSync(cacheFilePath, dirPath);
};

export const openFilePicker = (
  _,
  name: string = "File",
  allowedExtensions: string[] = ["json"],
): Promise<{ filePath: string; fileContent: string } | undefined> => {
  return new Promise((resolve, reject) => {
    try {
      const selectedPaths = dialog.showOpenDialogSync(global.mainWindow, {
        properties: ["openFile"],
        filters: [
          {
            extensions: allowedExtensions,
            name,
          },
        ],
      });
      if (selectedPaths && selectedPaths.length > 0) {
        const fileContent = fs.readFileSync(selectedPaths[0], {
          encoding: "utf-8",
        });
        resolve({
          filePath: selectedPaths[0],
          fileContent,
        });
      }
      resolve(undefined);
    } catch (error) {
      reject(String(error));
    }
  });
};

export const cleanup = async () => {
  const captainProcess = global.captainProcess as ChildProcess;
  log.info(
    "Cleanup function invoked, is captain running? ",
    !(captainProcess?.killed ?? true),
  );
  if (captainProcess && captainProcess.exitCode === null) {
    const success = killCaptain();
    if (success) {
      global.captainProcess = null;
      log.info("Successfully terminated captain :)");
    } else {
      log.error("Something went wrong when terminating captain!");
    }
  }
};

export const loadFileFromFullPath = async (
  filePath: string,
): Promise<string> => {
  return fs.readFileSync(filePath, { encoding: "utf-8" }).toString();
};

<<<<<<< HEAD
export const saveFileToFullPath = async (
  filePath: string,
  content: string,
): Promise<Result<void>> => {
  try {
    fs.writeFileSync(filePath, content);
    return Ok(undefined);
  } catch (error) {
    return Err(error as Error);
  }
};

export const readFileSync = (_, filePath: string): Promise<string> => {
  return Promise.resolve(
    fs.readFileSync(filePath, { encoding: "utf-8" }).toString(),
  );
};

export const isFileOnDisk = (_, filePath: string): Promise<boolean> => {
  return Promise.resolve(fs.existsSync(filePath));
=======
export const saveFileToFullPath = fs.writeFileSync;
export const readFileSync = (_, filePath: string) => {
  return fs.readFileSync(filePath, { encoding: "utf-8" });
>>>>>>> 6f5bbd3b
};<|MERGE_RESOLUTION|>--- conflicted
+++ resolved
@@ -170,30 +170,11 @@
   return fs.readFileSync(filePath, { encoding: "utf-8" }).toString();
 };
 
-<<<<<<< HEAD
-export const saveFileToFullPath = async (
-  filePath: string,
-  content: string,
-): Promise<Result<void>> => {
-  try {
-    fs.writeFileSync(filePath, content);
-    return Ok(undefined);
-  } catch (error) {
-    return Err(error as Error);
-  }
-};
-
-export const readFileSync = (_, filePath: string): Promise<string> => {
-  return Promise.resolve(
-    fs.readFileSync(filePath, { encoding: "utf-8" }).toString(),
-  );
+export const saveFileToFullPath = fs.writeFileSync;
+export const readFileSync = (_, filePath: string) => {
+  return fs.readFileSync(filePath, { encoding: "utf-8" });
 };
 
 export const isFileOnDisk = (_, filePath: string): Promise<boolean> => {
   return Promise.resolve(fs.existsSync(filePath));
-=======
-export const saveFileToFullPath = fs.writeFileSync;
-export const readFileSync = (_, filePath: string) => {
-  return fs.readFileSync(filePath, { encoding: "utf-8" });
->>>>>>> 6f5bbd3b
 };