--- conflicted
+++ resolved
@@ -2,12 +2,7 @@
 import localforage from "localforage";
 import { ReactFlowJsonObject } from "reactflow";
 import { notifications } from "@mantine/notifications";
-<<<<<<< HEAD
-import { ElementsData } from "@feature/flow_chart_panel/types/CustomNodeProps";
-=======
-
 import { ElementsData } from "flojoy/types";
->>>>>>> c4b351b5
 import { API_URI } from "@src/data/constants";
 
 const flowKey = "flow-joy";
