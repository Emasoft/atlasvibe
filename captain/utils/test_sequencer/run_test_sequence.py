import asyncio
import subprocess
import time
from flojoy_cloud.client import FlojoyCloudException, FlojoyCloud
from flojoy_cloud.measurement import MeasurementData
from flojoy_cloud import test_sequencer
import traceback
from typing import Callable, List, Union
import pydantic

from captain.models.test_sequencer import (
    IfNode,
    StatusTypes,
    TestNode,
    TestRootNode,
    TestSequenceElementNode,
    TestTypes,
)
from captain.parser.bool_parser.bool_parser import eval_expression
from captain.parser.bool_parser.expressions.models import Variable
from captain.types.test_sequence import MsgState, TestSequenceMessage
from captain.utils.config import ts_manager
from captain.utils.logger import logger
from pkgs.flojoy.flojoy.env_var import get_env_var


class TestResult:
    def __init__(
        self,
        test_node: TestNode,
        result: bool,
        time_taken: float,
        error: str | None = None,
    ):
        self.test_node = test_node
        self.result = result
        self.time_taken = time_taken
        self.error = error


class TestError:
    def __init__(self, error: str):
        self.error = error


class Context:
    def __init__(
        self,
        result_dict: dict[str, TestResult],
        identifiers: set[str],
    ):
        self.result_dict = result_dict
        self.identifiers = identifiers


Extract = tuple[
    Callable[[Context], Union[List[TestRootNode], List[TestSequenceElementNode], None]],
    Union[TestResult, None],
]


def _with_stream_test_result(func: Callable[[TestNode], Extract]):
    # TODO: support run in parallel feature
    async def wrapper(node: TestNode) -> Extract:
        await _stream_result_to_frontend(MsgState.running, test_id=node.id)
        test_sequencer._set_output_loc(node.id)
        logger.info(node.id)
        children_getter, test_result = func(node)
        if test_result is None:
            raise Exception(f"{node.id}: Test returned None")
        else:
            await _stream_result_to_frontend(
                state=MsgState.test_done,
                test_id=node.id,
                result=test_result.result,
                time_taken=test_result.time_taken,  # TODO result, time_taken should be together
                error=test_result.error,
                is_saved_to_cloud=False,
            )
        return children_getter, test_result

    return wrapper


@_with_stream_test_result
def _run_python(node: TestNode) -> Extract:
    """
    runs python file.
    @params file_path: path to the file
    @returns:
        bool: result of the test
        float: time taken to execute the test
        str: error message if any
    """
    start_time = time.time()
    logger.info(f"[Python Runner] Running {node.path}")
    result = subprocess.run(
        ["python", node.path], stdout=subprocess.PIPE, stderr=subprocess.PIPE
    )
    logger.info(f"[Python Runner] Running {result}")
    end_time = time.time()
    if result.returncode == 0:
        is_pass = True
    else:
        logger.info(
            f"TEST {node.path} FAILED:\nSTDOUT: {result.stdout.decode()}\nSTDERR: {result.stderr.decode()}"
        )
        is_pass = False
    return (
        lambda _: None,
        TestResult(
            node,
            is_pass,
            end_time - start_time,
            result.stderr.decode() if not is_pass else None,
        ),
    )


@_with_stream_test_result
def _run_pytest(node: TestNode) -> Extract:
    """
    @params file_path: path to the file
    @returns:
        bool: result of the test
        float: time taken to execute the test
        str: error message if any
    """
    start_time = time.time()
    result = subprocess.run(
        ["pytest", node.path], stdout=subprocess.PIPE, stderr=subprocess.PIPE
    )
    end_time = time.time()

    if result.returncode == 0:
        is_pass = True
    else:
        logger.info(
            f"TEST {node.path} FAILED:\nSTDOUT: {result.stdout.decode()}\nSTDERR: {result.stderr.decode()}"
        )
        is_pass = False
    return (
        lambda _: None,
        TestResult(
            node,
            is_pass,
            end_time - start_time,
            result.stdout.decode() if not is_pass else None,
        ),
    )


def _eval_condition(
    result_dict: dict[str, TestResult], condition: str, identifiers: set[str]
):
    """
    evaluates condition expression.
    returns true or false
    """

    # convert result_dict to symbol table
    symbol_table: dict[str, Variable] = {}
    for key, val in result_dict.items():
        symbol_table[key] = Variable(val.result, val.time_taken)

    try:
        res = eval_expression(
            condition,
            symbol_table,
            identifiers,
        )
    except Exception as e:
        logger.error(e)
        raise e
    return res


# TODO use TSSignaler class to abstract this funcitonality
async def _stream_result_to_frontend(
    state: MsgState,
    test_id: str = "",
    result: bool = False,
    time_taken: float = 0,
    is_saved_to_cloud: bool = False,
    error: str | None = None,
):
    asyncio.create_task(
        ts_manager.ws.broadcast(
            TestSequenceMessage(
                state.value, test_id, result, time_taken, is_saved_to_cloud, error
            )
        )
    )
    await asyncio.sleep(0)  # necessary for task yield
    await asyncio.sleep(0)  # still necessary for task yield


async def _case_root(node: TestRootNode, **kwargs) -> Extract:
    return lambda _: node.children, None


async def _case_if_node(node: IfNode, **kwargs) -> Extract:
    def get_next_children_from_context(context: Context):
        result_dict, identifiers = context.result_dict, context.identifiers
        expression_eval = _eval_condition(result_dict, node.condition, identifiers)
        if expression_eval:
            return node.main
        else:
            return node.else_

    return get_next_children_from_context, None


map_to_handler_run = (
    "type",
    {
        "root": (None, _case_root),
        # "test": (None, _case_test),
        "test": (
            "test_type",
            {
                TestTypes.python: (None, _run_python),
                TestTypes.pytest: (None, _run_pytest),
            },
        ),
        "conditional": (
            "conditional_type",
            {
                "if": (None, _case_if_node),
            },
        ),
    },
)


async def _extract_from_node(
    node: TestRootNode | TestSequenceElementNode, map_to_handler, **kwargs
) -> Extract:
    if not bool(node.__dict__):
        return lambda _: None, None
    matcher, cur = map_to_handler
    while not callable(cur):
        matcher, cur = cur[node.__dict__[matcher]]
    children_getter, test_result = await cur(
        node, **kwargs
    )  # sus name for the variable
    return children_getter, test_result


# TODO have pydantic model for data, convert camelCase to snake_case
async def run_test_sequence(data):
    data = pydantic.TypeAdapter(TestRootNode).validate_python(data)
    identifiers = set(data.identifiers)
    context = Context({}, identifiers)
    try:

        async def run_dfs(node: TestRootNode | TestSequenceElementNode):
            children_getter, test_result = await _extract_from_node(
                node, map_to_handler_run
            )

            if test_result:
                context.result_dict[test_result.test_node.test_name] = test_result

            children = children_getter(context)
            if not children:
                return
            for child in children:
                await run_dfs(child)

        await _stream_result_to_frontend(state=MsgState.test_set_start)
        await run_dfs(data)  # run tests
        await _stream_result_to_frontend(state=MsgState.test_set_done)
    except Exception as e:
        await _stream_result_to_frontend(state=MsgState.error, error=str(e))
        logger.error(f"{e}: {traceback.format_exc()}")


<<<<<<< HEAD
async def _case_test_upload(node: TestNode, hardware_id, project_id) -> Extract:
    cloud = FlojoyCloud(workspace_secret=get_env_var("FLOJOY_CLOUD_KEY"))

    def reverse_id(test_name) -> str:
        tests = cloud.get_all_tests_by_project_id(project_id)
        for i in tests:
            if i.name == test_name:
                return str(i.id)
        raise KeyError(f"No cloud test for {test_name}")

    status = node.status
    if status != StatusTypes.pending:
        passed = True if status == StatusTypes.pass_ else False
        data = test_sequencer._get_most_recent_data(node.id)
        if not isinstance(data, MeasurementData):
            logger.info(f"{node.id}: Unexpected data type for test data: {type(data)}")
            data = passed
        test_name = node.test_name.split("::")[-1]
        try:
            await _stream_result_to_frontend(MsgState.running, test_id=node.id)
            node.is_saved_to_cloud = False
            cloud.upload(
                data=data,
                test_id=reverse_id(test_name),
                hardware_id=hardware_id,
                name=test_name,
                passed=passed,
            )
            node.is_saved_to_cloud = True
            logger.info(f"{test_name}: Uploaded to cloud")
        except KeyError:
            cloud.create_test(test_name, project_id, measurement_type="boolean")
            cloud.upload(
                data=passed,
                test_id=reverse_id(test_name),
                hardware_id=hardware_id,
                name=test_name,
                passed=passed,
            )
            node.is_saved_to_cloud = True
            logger.info(f"{test_name}: Uploaded to cloud")
        except FlojoyCloudException as err:
            logger.error(err)
            raise FlojoyCloudException("Failed to upload to the cloud.") from err
=======
def _with_stream_test_upload(func: Callable[[TestNode, str, str], Extract]):
    async def wrapper(node: TestNode, hardware_id: str, project_id: str) -> Extract:
        await _stream_result_to_frontend(MsgState.running, test_id=node.id)
        try:
            children_getter, test_result = func(node, hardware_id, project_id)
            return children_getter, test_result
        except Exception as e:
            raise e
>>>>>>> 7d10acd4
        finally:
            await _stream_result_to_frontend(
                state=MsgState.test_done,
                test_id=node.id,
                result=True if node.status == StatusTypes.pass_ else False,
                time_taken=node.completion_time if node.completion_time else -1,
                is_saved_to_cloud=node.is_saved_to_cloud,
            )

    return wrapper


@_with_stream_test_upload
def _case_test_upload(node: TestNode, hardware_id: str, project_id: str) -> Extract:
    if node.completion_time is None:
        raise Exception(f"{node.id}: Can't upload a test that wasn't run")
    if node.export_to_cloud:
        cloud = FlojoyCloud(workspace_secret=get_env_var("FLOJOY_CLOUD_KEY"))

        def reverse_id(test_name) -> str:
            tests = cloud.get_all_tests_by_project_id(project_id)
            for i in tests:
                if i.name == test_name:
                    return str(i.id)
            raise KeyError(f"No cloud test for {test_name}")

        if node.status != StatusTypes.pending:
            if node.completion_time is None:
                raise Exception(f"{node.id}: Unexpected None for completion_time")
            passed = True if node.status == StatusTypes.pass_ else False
            test_name = node.test_name
            try:
                node.is_saved_to_cloud = False
                cloud.upload(
                    data=passed,
                    test_id=reverse_id(test_name),
                    hardware_id=hardware_id,
                    name=test_name,
                    passed=passed,
                )
                node.is_saved_to_cloud = True
                logger.info(f"{test_name}: Uploaded to cloud")
            except KeyError:  # Not in cloud: create a new test
                cloud.create_test(test_name, project_id, measurement_type="boolean")
                cloud.upload(
                    data=passed,
                    test_id=reverse_id(test_name),
                    hardware_id=hardware_id,
                    name=test_name,
                    passed=passed,
                )
                node.is_saved_to_cloud = True
                logger.info(f"{test_name}: Uploaded to cloud")
            except FlojoyCloudException as err:
                logger.error(err)
                if "NOT_FOUND" in str(err):
                    raise FlojoyCloudException(
                        "Fail to upload to the cloud: Please make sure the hardware id is correct"
                    ) from err
                else:
                    raise FlojoyCloudException(
                        f"Failed to upload to the cloud: {err}"
                    ) from err
        else:
            raise ValueError("Uploading a pending test is not allowed.")
    return lambda _: None, TestResult(
        node, True if node.status == StatusTypes.pass_ else False, node.completion_time
    )


map_to_handler_upload = (
    "type",
    {
        "root": (None, _case_root),
        "test": (None, _case_test_upload),
        "conditional": (
            "conditional_type",
            {
                "if": (None, _case_if_node),
            },
        ),
    },
)


async def export_test_sequence(data, hardware_id, project_id):
    data = pydantic.TypeAdapter(TestRootNode).validate_python(data)
    identifiers = set(data.identifiers)
    context = Context({}, identifiers)
    try:
        # Walking the tree with the same sequence as the last run and upload de TestNode
        async def run_dfs(node: TestRootNode | TestSequenceElementNode):
            children_getter, test_result = await _extract_from_node(
                node,
                map_to_handler_upload,
                hardware_id=hardware_id,
                project_id=project_id,
            )
            if test_result:
                context.result_dict[test_result.test_node.test_name] = test_result
            children = children_getter(context)
            if not children:
                return
            for child in children:
                await run_dfs(child)

        await _stream_result_to_frontend(state=MsgState.test_set_export)
        await run_dfs(data)  # Export tests
        await _stream_result_to_frontend(state=MsgState.test_set_done)
    except Exception as e:
        await _stream_result_to_frontend(state=MsgState.error, error=str(e))
        logger.error(f"{e}: {traceback.format_exc()}")<|MERGE_RESOLUTION|>--- conflicted
+++ resolved
@@ -276,52 +276,6 @@
         logger.error(f"{e}: {traceback.format_exc()}")
 
 
-<<<<<<< HEAD
-async def _case_test_upload(node: TestNode, hardware_id, project_id) -> Extract:
-    cloud = FlojoyCloud(workspace_secret=get_env_var("FLOJOY_CLOUD_KEY"))
-
-    def reverse_id(test_name) -> str:
-        tests = cloud.get_all_tests_by_project_id(project_id)
-        for i in tests:
-            if i.name == test_name:
-                return str(i.id)
-        raise KeyError(f"No cloud test for {test_name}")
-
-    status = node.status
-    if status != StatusTypes.pending:
-        passed = True if status == StatusTypes.pass_ else False
-        data = test_sequencer._get_most_recent_data(node.id)
-        if not isinstance(data, MeasurementData):
-            logger.info(f"{node.id}: Unexpected data type for test data: {type(data)}")
-            data = passed
-        test_name = node.test_name.split("::")[-1]
-        try:
-            await _stream_result_to_frontend(MsgState.running, test_id=node.id)
-            node.is_saved_to_cloud = False
-            cloud.upload(
-                data=data,
-                test_id=reverse_id(test_name),
-                hardware_id=hardware_id,
-                name=test_name,
-                passed=passed,
-            )
-            node.is_saved_to_cloud = True
-            logger.info(f"{test_name}: Uploaded to cloud")
-        except KeyError:
-            cloud.create_test(test_name, project_id, measurement_type="boolean")
-            cloud.upload(
-                data=passed,
-                test_id=reverse_id(test_name),
-                hardware_id=hardware_id,
-                name=test_name,
-                passed=passed,
-            )
-            node.is_saved_to_cloud = True
-            logger.info(f"{test_name}: Uploaded to cloud")
-        except FlojoyCloudException as err:
-            logger.error(err)
-            raise FlojoyCloudException("Failed to upload to the cloud.") from err
-=======
 def _with_stream_test_upload(func: Callable[[TestNode, str, str], Extract]):
     async def wrapper(node: TestNode, hardware_id: str, project_id: str) -> Extract:
         await _stream_result_to_frontend(MsgState.running, test_id=node.id)
@@ -330,7 +284,6 @@
             return children_getter, test_result
         except Exception as e:
             raise e
->>>>>>> 7d10acd4
         finally:
             await _stream_result_to_frontend(
                 state=MsgState.test_done,
@@ -361,11 +314,15 @@
             if node.completion_time is None:
                 raise Exception(f"{node.id}: Unexpected None for completion_time")
             passed = True if node.status == StatusTypes.pass_ else False
+            data = test_sequencer._get_most_recent_data(node.id)
+            if not isinstance(data, MeasurementData):
+                logger.info(f"{node.id}: Unexpected data type for test data: {type(data)}")
+                data = passed
             test_name = node.test_name
             try:
                 node.is_saved_to_cloud = False
                 cloud.upload(
-                    data=passed,
+                    data=data,
                     test_id=reverse_id(test_name),
                     hardware_id=hardware_id,
                     name=test_name,
