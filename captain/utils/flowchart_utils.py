--- conflicted
+++ resolved
@@ -6,18 +6,7 @@
 from PYTHON.task_queue.worker import Worker
 from captain.internal.manager import Manager
 from captain.models.topology import Topology
-<<<<<<< HEAD
-from typing import Any
-from rq.queue import Queue
-from multiprocessing import Process
-
-try:
-    from rq_win import WindowsWorker as Worker
-except ImportError:
-    from rq.worker import Worker
-=======
 from typing import Any, Callable, cast
->>>>>>> 417580c8
 from captain.types.flowchart import PostWFC
 from captain.utils.logger import logger
 from subprocess import Popen, PIPE
@@ -133,7 +122,17 @@
 
 # clears memory used by some worker nodes and job results
 def clear_memory():
-    JobService().reset()
+    SmallMemory().clear_memory()
+
+
+# run code for cleaning up memory and preparing next topology to be ran
+# add more stuff if needed here:
+def prepare_for_next_run():
+    clear_memory()
+
+
+def report_failure(job, connection, type, value, traceback):
+    print(job, connection, type, value, traceback)
 
 
 async def run_flow_chart(manager: Manager):
@@ -164,8 +163,6 @@
     spawn_workers(manager, manager.running_topology.pre_import_functions())
 
     # time.sleep(0.7)  # OPTIONAL wait for workers to spawn
-
-    time.sleep(0.7)  # OPTIONAL wait for workers to spawn
 
     nodes = fc["nodes"]
     missing_packages = []
