import time
import asyncio
from queue import Queue
from threading import Thread
import json
import os
import networkx as nx
from captain.services.consumer.worker import Worker
from captain.internal.manager import Manager
from captain.models.topology import Topology
from typing import Any, Callable, cast
from captain.services.producer.producer import Producer
from captain.types.flowchart import PostWFC
from captain.utils.logger import logger
from subprocess import Popen, PIPE
import importlib.metadata
from .status_codes import STATUS_CODES
from flojoy.utils import clear_flojoy_memory
from captain.types.worker import (
    InitFuncType,
    ProcessTaskType,
    QueueTaskType,
    WorkerJobResponse,
    ModalConfig,
)
<<<<<<< HEAD
import traceback
from captain.utils.broadcast import Signaler
=======
from captain.utils.import_nodes import pre_import_functions
>>>>>>> 58d44a60
import logging


def run_worker(
    task_queue: Queue[Any],
    finish_queue: Queue[Any],
    imported_functions: dict[str, Any],
    node_delay: float,
    signaler: Signaler,
):
    try:
        # TODO: Figure out a way to make this work with python threads (previously this was a Python Process)
        # if (
        #     os.environ.get("DEBUG", None) is None
        #     or os.environ.get("DEBUG", None) == "False"
        # ):
        #     text_trap = io.StringIO()
        #     sys.stdout = text_trap
        logger.debug("Starting worker")
        worker = Worker(
            task_queue=task_queue,
            finish_queue=finish_queue,
            imported_functions=imported_functions,
            node_delay=node_delay,
            signaler=signaler,
        )
        asyncio.run(worker.run())
    except Exception as e:
        print(f"Error in worker: {e} {traceback.format_exc()}", flush=True)


def run_producer(
    task_queue: Queue[Any],
    finish_queue: Queue[Any],
    process_task: ProcessTaskType,
    queue_task: QueueTaskType,
    init_func: InitFuncType,
    signaler: Signaler,
):
    try:
        logger.debug("Starting producer")
        producer = Producer(
            task_queue=task_queue,
            finish_queue=finish_queue,
            process_task=process_task,
            queue_task=queue_task,
            init_func=init_func,
            signaler=signaler
        )
        asyncio.run(producer.run())
    except Exception as e:
        print(f"Error in producer: {e} {traceback.format_exc()}", flush=True)


def create_topology(
    request: PostWFC,
):
    graph = flowchart_to_nx_graph(json.loads(request.fc))
    return Topology(
        graph=graph,
        jobset_id=request.jobsetId,
        node_delay=request.nodeDelay / 1000,
    )


def spawn_producer(manager: Manager):
    if manager.running_topology is None:
        logger.error("Could not spawn producer, no topology detected")
        return
    producer = Thread(
        target=run_producer,
        args=(
            manager.task_queue,
            manager.finish_queue,
            manager.running_topology.process_worker_response,
            manager.running_topology.run_job,
            manager.running_topology.run,
            Signaler(manager.ws),
        ),
    )
    producer.daemon = True
    producer.start()


# spawns a set amount of workers to execute jobs (node functions)
def spawn_workers(
    manager: Manager,
    imported_functions: dict[str, Any],
    node_delay: float,
    max_workers: int,
):
    if manager.running_topology is None:
        logger.error("Could not spawn workers, no topology detected")
        return
    worker_number = manager.running_topology.get_maximum_workers(
        maximum_capacity=max_workers
    )
    logger.debug(f"NEED {worker_number} WORKERS")
    logger.info(f"Spawning {worker_number} workers")
    manager.thread_count = worker_number

    signaler = Signaler(manager.ws)

    for _ in range(worker_number):
        worker_process = Thread(
            target=run_worker,
            args=(
                manager.task_queue,
                manager.finish_queue,
                imported_functions,
                node_delay,
                signaler,
            ),
        )
        worker_process.daemon = True
        worker_process.start()


# converts the dict to a networkx graph
def flowchart_to_nx_graph(flowchart: dict[str, Any]):
    elems = flowchart["nodes"]
    edges = flowchart["edges"]
    nx_graph: nx.MultiDiGraph = nx.MultiDiGraph()
    dict_node_inputs: dict[str, list[Any]] = dict()

    for i in range(len(elems)):
        el = elems[i]
        node_id = el["id"]
        data = el["data"]
        cmd = el["data"]["func"]
        ctrls = data.get("ctrls", {})
        init_ctrls = data.get("initCtrls", {})
        inputs = data.get("inputs", {})
        label = data.get("label", "")
        dict_node_inputs[node_id] = inputs
        node_path = data.get("path", "")
        nx_graph.add_node(
            node_id,
            pos=(el["position"]["x"], el["position"]["y"]),
            id=el["id"],
            ctrls=ctrls,
            init_ctrls=init_ctrls,
            inputs=inputs,
            label=label,
            cmd=cmd,
            node_path=node_path,
        )

    for i in range(len(edges)):
        e = edges[i]
        _id = e["id"]
        u = e["source"]
        v = e["target"]
        label = e["sourceHandle"]
        target_label_id = e["targetHandle"]
        v_inputs = dict_node_inputs[v]
        target_input = next(
            filter(
                lambda input, target_label_id=target_label_id: input.get("id", "")
                == target_label_id,
                v_inputs,
            ),
            None,
        )
        logger.debug(f"----target_input----\n{target_input}")
        target_label = "default"
        multiple = False
        if target_input:
            target_label = target_input.get("name", "default")
            multiple = target_input.get("multiple", False)

        logger.debug(
            f"Adding edge from {u} to {v}\n,"
            f"inputs: {v_inputs}, chosen label: {target_label},\n"
            f"target_label_id: {target_label_id}"
        )
        nx_graph.add_edge(
            u, v, label=label, target_label=target_label, id=_id, multiple=multiple
        )

    return nx_graph


# clears memory used by some worker nodes and job results
def clear_memory():
    clear_flojoy_memory()


async def prepare_jobs_and_run_fc(request: PostWFC, manager: Manager):
    pre_job_op_start = time.time()
    logger.debug(f"Pre job operation started at: {pre_job_op_start}")
    socket_msg = WorkerJobResponse(jobset_id=request.jobsetId)
    fc = json.loads(request.fc)

    def clean_up_function():
        manager.end_worker_threads()
        clear_memory()

    # clean up before next run
    clean_up_function()

    await manager.ws.broadcast(
        WorkerJobResponse(
            jobset_id=request.jobsetId, sys_status=STATUS_CODES["BUILDING_TOPOLOGY"]
        )
    )

    # Create new task queue and finish queue
    manager.task_queue = Queue()
    manager.finish_queue = Queue()

    # Create the topology
    manager.running_topology = create_topology(
        request,
    )  # pass clean up func for when topology ends

    """
    ____________________________________________________________________________
    START PRE JOB OPERATION 
    """
    logger.info("PREJOB_OP")
    pre_job_op_start = time.time()
    logger.debug(f"Pre job operation started at: {pre_job_op_start}")

    asyncio.create_task(Signaler(manager.ws).signal_prejob_op(request.jobsetId))

    nodes = fc["nodes"]
    packages_dict = {
        package.name: package.version for package in importlib.metadata.distributions()
    }
    missing_packages = []

    socket_msg["SYSTEM_STATUS"] = STATUS_CODES["COLLECTING_PIP_DEPENDENCIES"]
    asyncio.create_task(manager.ws.broadcast(socket_msg))

    for node in nodes:
        node_logger = logging.getLogger(node["data"]["func"])
        handler = BroadcastNodeLogs(
            manager=manager, jobset_id=request.jobsetId, node_func=node["data"]["func"]
        )
        handler.setFormatter(logging.Formatter("%(asctime)s - %(name)s - %(message)s"))
        node_logger.addHandler(handler)
        if "pip_dependencies" not in node["data"]:
            continue
        for package in node["data"]["pip_dependencies"]:
            pckg = packages_dict.get(package["name"])
            if not pckg:
                pckg_str = (
                    f"{package['name']}=={package['v']}"
                    if "v" in package
                    else f"{package['name']}"
                )
                logger.debug(f"Package: {package['name']} is missing!")
                missing_packages.append(pckg_str)
            else:
                logger.debug(f"Package: {package['name']} is already installed!")

    if missing_packages:
        socket_msg["SYSTEM_STATUS"] = STATUS_CODES["INSTALLING_PACKAGES"]
        await asyncio.create_task(manager.ws.broadcast(socket_msg))
        socket_msg["MODAL_CONFIG"] = ModalConfig(
            showModal=True,
            description="Installing required dependencies before running the flow chart...",
            messages=f"{', '.join(missing_packages)} packages will be installed with pip!",
        )
        await asyncio.create_task(manager.ws.broadcast(socket_msg))
        installation_succeed = await install_packages(
            missing_packages, socket_msg, manager=manager
        )
        logger.debug(f"installing packages was successful? {installation_succeed}")

        if not installation_succeed:
            socket_msg.MODAL_CONFIG[
                "messages"
            ] = "Pre job operation failed! Look at the errors printed above!"
            socket_msg["SYSTEM_STATUS"] = STATUS_CODES["PRE_JOB_OP_FAILED"]
            await asyncio.create_task(manager.ws.broadcast(socket_msg))
            return
        socket_msg.MODAL_CONFIG["messages"] = "Pre job operation successful!"
        socket_msg.MODAL_CONFIG["showModal"] = False
        await asyncio.create_task(manager.ws.broadcast(socket_msg))

    socket_msg["SYSTEM_STATUS"] = STATUS_CODES["IMPORTING_NODE_FUNCTIONS"]
    socket_msg.MODAL_CONFIG["showModal"] = False
    await asyncio.create_task(manager.ws.broadcast(socket_msg))

    # get the amount of workers needed
    funcs, errs = pre_import_functions(topology=manager.running_topology)

    if errs:
        socket_msg["SYSTEM_STATUS"] = STATUS_CODES["IMPORTING_NODE_FUNCTIONS_FAILED"]
        socket_msg["MODAL_CONFIG"] = ModalConfig(
            showModal=True, messages=f"Preflight check failed! \n {', '.join(errs)}"
        )
        socket_msg.FAILED_NODES = errs
        await asyncio.create_task(manager.ws.broadcast(socket_msg))
        return

    logger.debug(
        f"PRE JOB OPERATION TOOK {time.time() - pre_job_op_start} SECONDS TO COMPLETE"
    )
    """
    END PRE JOB OPERATION
    ____________________________________________________________________________
    """

    socket_msg["SYSTEM_STATUS"] = STATUS_CODES["RUN_IN_PROCESS"]
    await asyncio.create_task(manager.ws.broadcast(socket_msg))

    # spawn threads
    os.environ["OBJC_DISABLE_INITIALIZE_FORK_SAFETY"] = "YES"
    spawn_workers(manager, funcs, request.nodeDelay, request.maximumConcurrentWorkers)
    spawn_producer(manager)

    asyncio.create_task(cancel_when_max_time(manager, request))


async def cancel_when_max_time(manager: Manager, request: PostWFC):
    await asyncio.sleep(request.maximumRuntime)
    if manager.running_topology and not manager.running_topology.is_cancelled():
        logger.debug("Maximum runtime exceeded, cancelling topology")
        manager.running_topology.cancel()
        await Signaler(manager.ws).signal_max_runtime_exceeded(request.jobsetId)


def stream_response(proc: Popen[bytes]):
    while True:
        line = proc.stdout.readline() or proc.stderr.readline()  # type:ignore
        if not line:
            break
        yield line


async def install_packages(
    missing_packages: list[str], socket_msg: WorkerJobResponse, manager: Manager
):
    try:
        cmd = ["pip", "install"] + missing_packages
        proc = Popen(cmd, stdout=PIPE, stderr=PIPE)
        while proc.poll() is None:
            stream = stream_response(proc)
            for line in stream:
                socket_msg.MODAL_CONFIG["messages"] = line.decode(encoding="utf-8")
                await asyncio.create_task(manager.ws.broadcast(socket_msg))
        return_code = proc.returncode
        if return_code != 0:
            return False
        return True
    except Exception as e:
        output = "\n".join(e.args)
        socket_msg.MODAL_CONFIG["messages"] = output
        await asyncio.create_task(manager.ws.broadcast(socket_msg))
        return False


class BroadcastNodeLogs(logging.Handler):
    PCKG_INSTALLATION_COMPLETE = "Pip install complete. Spawning process for function"

    def __init__(self, manager: Manager, jobset_id: str, node_func: str):
        super().__init__()
        self.manager = manager
        self.jobset_id = jobset_id
        self.node_func = node_func

    def emit(self, record):
        log_entry = self.format(record)
        socket_msg = WorkerJobResponse(jobset_id=self.jobset_id)
        socket_msg["SYSTEM_STATUS"] = (
            STATUS_CODES["RUNNING_PYTHON_JOB"] + self.node_func
        )
        socket_msg["MODAL_CONFIG"] = ModalConfig(
            showModal=True, messages=log_entry, title=f"{self.node_func} logs"
        )

        if self.PCKG_INSTALLATION_COMPLETE in log_entry:
            socket_msg["MODAL_CONFIG"]["showModal"] = False
        asyncio.run(self.manager.ws.broadcast(socket_msg))<|MERGE_RESOLUTION|>--- conflicted
+++ resolved
@@ -8,7 +8,7 @@
 from captain.services.consumer.worker import Worker
 from captain.internal.manager import Manager
 from captain.models.topology import Topology
-from typing import Any, Callable, cast
+from typing import Any
 from captain.services.producer.producer import Producer
 from captain.types.flowchart import PostWFC
 from captain.utils.logger import logger
@@ -23,12 +23,9 @@
     WorkerJobResponse,
     ModalConfig,
 )
-<<<<<<< HEAD
 import traceback
 from captain.utils.broadcast import Signaler
-=======
 from captain.utils.import_nodes import pre_import_functions
->>>>>>> 58d44a60
 import logging
 
 
