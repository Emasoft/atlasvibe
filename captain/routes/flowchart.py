<<<<<<< HEAD
import asyncio, os, sys

from captain.utils.broadcast import Signaler

sys.path.append(os.path.abspath(os.getcwd()))
sys.path.append(os.path.join(os.getcwd(), "PYTHON"))
=======
import asyncio, json
>>>>>>> 58d44a60
from fastapi import APIRouter, Request, Response
from captain.types.flowchart import (
    PostCancelFC,
    PostWFC,
)
from captain.utils.flowchart_utils import prepare_jobs_and_run_fc
from captain.utils.config import manager
from captain.utils.logger import logger

router = APIRouter(tags=["flowchart"])

# TODO do we want to convert field names from camelCase to snake_case?

@router.post("/cancel_fc", summary="cancel flowchart")
async def cancel_fc(req: PostCancelFC):
    logger.info("Cancelling flowchart...")
    if manager.running_topology is not None:
        manager.running_topology.cancel()
    if req.jobsetId is None:
        logger.debug("No jobsetId provided, skipping signal_standby")
        return
    asyncio.create_task(Signaler(manager.ws).signal_standby(req.jobsetId))


@router.post("/wfc", summary="write and run flowchart")
async def write_and_run_flowchart(request: PostWFC):
    # create message for front-end to indicate we are running pre-job operations
    await prepare_jobs_and_run_fc(request=request, manager=manager)
<|MERGE_RESOLUTION|>--- conflicted
+++ resolved
@@ -1,14 +1,9 @@
-<<<<<<< HEAD
-import asyncio, os, sys
-
-from captain.utils.broadcast import Signaler
-
+import os, sys
 sys.path.append(os.path.abspath(os.getcwd()))
 sys.path.append(os.path.join(os.getcwd(), "PYTHON"))
-=======
-import asyncio, json
->>>>>>> 58d44a60
-from fastapi import APIRouter, Request, Response
+from captain.utils.broadcast import Signaler
+import asyncio
+from fastapi import APIRouter
 from captain.types.flowchart import (
     PostCancelFC,
     PostWFC,
