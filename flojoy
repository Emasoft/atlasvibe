--- conflicted
+++ resolved
@@ -330,14 +330,10 @@
 $venvCmd && rq info
 echo ''
 
-<<<<<<< HEAD
 if [ $is_ci = true ];then
    exit 0
 fi
 
-# Initializing FLOJOY-WATCH RQ Worker
-=======
->>>>>>> e96cf30f
 cd $CWD
 
 if [ -n "$venvCmd" ]; then
