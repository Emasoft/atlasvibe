--- conflicted
+++ resolved
@@ -2,12 +2,8 @@
 from os import listdir
 from os.path import isfile, join
 
-<<<<<<< HEAD
 dirs = ['SIMULATIONS', 'TRANSFORMERS', 'VISORS','CONDITIONALS','LOOPS','TIMERS', 'ARRAY_AND_MATRIX']
-=======
-dirs = ['SIMULATIONS', 'ARITHMETIC', 'VISORS',
-        'CONDITIONALS', 'LOOPS', 'TIMERS']
->>>>>>> 7f8b4fc3
+
 
 path = 'PYTHON/FUNCTIONS'
 
