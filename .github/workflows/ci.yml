name: CI

on:
  push:
  pull_request:
    branches:
      - main
      - develop

env:
  APPLITOOLS_API_KEY: ${{ secrets.APPLITOOLS_API_KEY }}
  APPLITOOLS_BATCH_ID: ${{ github.event.pull_request.head.sha || github.sha }}

jobs:
<<<<<<< HEAD
  # jest-tests:
  #   runs-on: ubuntu-latest

  #   steps:
  #     - uses: actions/checkout@v3
  #       with:
  #         submodules: recursive

  #     - uses: actions/setup-node@v3
  #       with:
  #         node-version: 16

  #     - uses: actions/setup-python@v4
  #       with:
  #         python-version: "3.10"
  #         cache: "pip"

  #     - name: Run Flojoy startup script
  #       run: bash flojoy -c

  #     - name: Run Jest tests
  #       run: npm run test

  #     - name: Codecov report
  #       uses: codecov/codecov-action@v3
  #       with:
  #         flags: typescript

=======
>>>>>>> 9a48d48d
  code-style-check:
    runs-on: ubuntu-latest
    steps:
      - uses: actions/checkout@v3
        with:
          submodules: recursive

      - uses: actions/setup-node@v3
        with:
          node-version: 16

      - uses: actions/setup-python@v4
        with:
          python-version: "3.10"
          cache: "pip"

      - name: Format dependencies
        run: pip3 install black && npm i

      - name: Run formatting check
        run: npm run check

  python-tests:
    runs-on: ubuntu-latest
    steps:
      - uses: actions/checkout@v3
        with:
          submodules: recursive

      - uses: actions/setup-python@v4
        with:
          python-version: "3.10"
          cache: "pip"

      - run: pip install -r requirements.txt

      - name: pytest
        run: |
          cd PYTHON
          python -m pytest --cov --cov-report=xml --ignore=nodes

      - name: Codecov report
        uses: codecov/codecov-action@v3
        with:
          flags: python

<<<<<<< HEAD
  # visual-tests:
  #   runs-on: ubuntu-latest

  #   steps:
  #     - uses: actions/checkout@v3
  #       with:
  #         submodules: recursive

  #     - uses: actions/setup-node@v3
  #       with:
  #         node-version: 16

  #     - uses: actions/setup-python@v4
  #       with:
  #         python-version: "3.10"
  #         cache: "pip"

  #     - name: Run Flojoy startup script
  #       run: bash flojoy -c

  #     - name: Run e2e test
  #       uses: cypress-io/github-action@v4
  #       with:
  #         build: npm run build
  #         start: npm run start-project
  #         browser: chrome
  #         install: false
=======
  visual-tests:
    runs-on: ubuntu-latest

    steps:
      - uses: actions/checkout@v3
        with:
          submodules: recursive

      - uses: actions/setup-node@v3
        with:
          node-version: 16

      - uses: actions/setup-python@v4
        with:
          python-version: "3.10"
          cache: "pip"

      - name: Start Redis
        uses: supercharge/redis-github-action@1.5.0
        with:
          redis-version: 4
          redis-port: 6379

      - name: Run Flojoy startup script
        run: bash flojoy -c

      - name: Run e2e test
        uses: cypress-io/github-action@v4
        with:
          build: npm run build
          start: npm run start-project
          browser: chrome
          install: false

      - name: Codecov report
        uses: codecov/codecov-action@v3
        with:
          token: ${{ secrets.CODECOV_TOKEN }}
          file: coverage-cy/coverage-final.json
          flags: cypress
>>>>>>> 9a48d48d
<|MERGE_RESOLUTION|>--- conflicted
+++ resolved
@@ -12,7 +12,6 @@
   APPLITOOLS_BATCH_ID: ${{ github.event.pull_request.head.sha || github.sha }}
 
 jobs:
-<<<<<<< HEAD
   # jest-tests:
   #   runs-on: ubuntu-latest
 
@@ -41,8 +40,6 @@
   #       with:
   #         flags: typescript
 
-=======
->>>>>>> 9a48d48d
   code-style-check:
     runs-on: ubuntu-latest
     steps:
@@ -89,7 +86,6 @@
         with:
           flags: python
 
-<<<<<<< HEAD
   # visual-tests:
   #   runs-on: ubuntu-latest
 
@@ -116,46 +112,4 @@
   #         build: npm run build
   #         start: npm run start-project
   #         browser: chrome
-  #         install: false
-=======
-  visual-tests:
-    runs-on: ubuntu-latest
-
-    steps:
-      - uses: actions/checkout@v3
-        with:
-          submodules: recursive
-
-      - uses: actions/setup-node@v3
-        with:
-          node-version: 16
-
-      - uses: actions/setup-python@v4
-        with:
-          python-version: "3.10"
-          cache: "pip"
-
-      - name: Start Redis
-        uses: supercharge/redis-github-action@1.5.0
-        with:
-          redis-version: 4
-          redis-port: 6379
-
-      - name: Run Flojoy startup script
-        run: bash flojoy -c
-
-      - name: Run e2e test
-        uses: cypress-io/github-action@v4
-        with:
-          build: npm run build
-          start: npm run start-project
-          browser: chrome
-          install: false
-
-      - name: Codecov report
-        uses: codecov/codecov-action@v3
-        with:
-          token: ${{ secrets.CODECOV_TOKEN }}
-          file: coverage-cy/coverage-final.json
-          flags: cypress
->>>>>>> 9a48d48d
+  #         install: false