--- conflicted
+++ resolved
@@ -2,15 +2,9 @@
 
 on:
   push:
-<<<<<<< HEAD
-    branches: [ "main", "addTest", "feature/cypress/complete-e2e-testing" ]
+    branches: ["main","docker-test", "feature/cypress/complete-e2e-testing"]
   pull_request:
-    branches: [ "main", "addTest", "feature/cypress/complete-e2e-testing" ]
-=======
-    branches: ["main","docker-test"]
-  pull_request:
-    branches: ["main","docker-test"]
->>>>>>> c5019e75
+    branches: ["main","docker-test", "feature/cypress/complete-e2e-testing"]
 
   # Allows you to run this workflow manually from the Actions tab
   workflow_dispatch:
@@ -24,19 +18,11 @@
       - uses: actions/setup-node@v3
         with:
           node-version: 16
-<<<<<<< HEAD
-      # Pull the latest image to build, and avoid caching pull-only images.
-         # (docker pull is faster than caching in most cases.)
-      - run: docker-compose pull
-      - uses: satackey/action-docker-layer-caching@v0.0.11
-         # Ignore the failure of a step and avoid terminating the job.
-=======
         # Pull the latest image to build, and avoid caching pull-only images.
         # (docker pull is faster than caching in most cases.)
       - run: docker-compose pull
       - uses: satackey/action-docker-layer-caching@v0.0.11
         # Ignore the failure of a step and avoid terminating the job.
->>>>>>> c5019e75
         continue-on-error: true
         with:
           key: foo-docker-cache-1-{hash}
@@ -47,15 +33,6 @@
       - name: Npm install
         run: npm install --legacy-peer-deps
       - name: Run test
-<<<<<<< HEAD
-        uses: cypress-io/github-action@v4.1.0
-        with:
-           build: npm run build
-           start: npm start
-           browser: chrome
-           headed: true
-  
-=======
         uses: cypress-io/github-action@v4
         with:
           build: npm run build
@@ -63,7 +40,6 @@
           browser: chrome
           install: false
 
->>>>>>> c5019e75
   testPython:
     runs-on: ubuntu-latest
     steps:
