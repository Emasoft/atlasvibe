[![main: CI](https://github.com/flojoy-io/flojoy-desktop/actions/workflows/main.yml/badge.svg?branch=main)](https://github.com/flojoy-io/flojoy-desktop/actions/workflows/main.yml)

# Flojoy

Please see [CONTRIBUTING](https://github.com/flojoy-io/flojoy-desktop/blob/main/CONTRIBUTING.md) to add your own custom Python nodes to Flojoy apps.

***

# Flojoy Quickstart

- [Run Flojoy without Docker (Mac/Linux only)](#run-flojoy-without-docker-maclinux-only)
- [Run Flojoy with Docker](#run-flojoy-on-docker-windows)

## Run Flojoy without Docker (Mac/Linux only)

1. Clone this repo
2. Make sure that you have Python 3, Redis, and Node already installed. Please note that this project requires Python 3.
3. `cd` into the project root
4. Install the required python packages: `python3 -m pip install -U -r requirements.txt`
5. Install npm packages: `npm install`
6. Run `$ sh mac_startup.sh`

   - If you have `virtualenv` installed you can provide the path to the virtualenv folder as follows `sh mac_start_up.sh -v venv2`
   - You can provide optional argument `-r` which will shut down the existing redis server and spin up a fresh one
   - If you have not installed npm packages manually, provide `-n` argument to install packages.
   - If you have not installed python packages manually, provide `-p` argument to install required python packages. 
   - Optionally you can provide port number followed by `-P` argument to run backend server on specific port.

## Run Flojoy on Docker (Windows)

1. Install Docker if you haven't already (https://docs.docker.com/get-docker/).
2. Clone this project and `cd` into the project root in your CLI (such as Terminal for Mac or PowerShell for Windows).
3. Run `docker compose up` on the CLI to build, create and run the containers, networks and volumes. The first time, it will take a while as it will pull the base images and build the containers. But after that it will be quite fast to run.
4. Run `npm start`
5. Go to [localhost:3000](http://localhost:3000) and start using flojoy.

Run `docker compose down` to stop and remove the containers, networks and volumes.

Note: You can develop in Docker as the volumes have been mapped to the containers.

### View logs of any service

Currently there are four Docker services.
**redis**, **rq-worker**, **backend**, **frontend**

To follow realtime log of any of them, open up a terminal and run:
`docker logs --follow --tail="all" flojoy-desktop-{service-name}-1`
You can also use the docker-desktop to control and check logs for the services.

<<<<<<< HEAD
# Running ElectronJS locally

If you'd like to run Flojoy as an Electron app:

1. Set the following env variables. These variables are used in the [docker-compose.yml file](docker-compose.yml) to set the image tags.
Put any specific tag value if you need, or use the latest.
=======
## Run Flojoy without Docker (Mac/Linux only)

1. Clone this repo
2. Make sure that you have Python 3, Redis, and Node already installed. Please note that this project requires Python 3.
3. `cd` into the project root
4. Install the required python packages: `python3 -m pip install -U -r requirements.txt`
5. Install npm packages: `npm install`
6. Run `$ sh mac_startup.sh`

   - If you have `virtualenv` installed you can provide the path to the virtualenv folder as follows `sh mac_start_up.sh -v venv2`
   - You can provide optional argument `-r` which will shut down the existing redis server and spin up a fresh one
   - If you have not installed npm packages manually, provide `-n` argument to install packages.
   - If you have not installed python packages manually, provide `-p` argument to install required python packages. 
   - Optionally you can provide port number followed by `-P` argument to run backend server on specific port.

# Running ElectronJS locally

If you'd like to run Flojoy as an Electron app:

1. (Optional) Set the following env variables. These variables are used in the [docker-compose.yml file](docker-compose.yml) to set the image tags.
Put any specific tag value if you need, otherwise Docker will use the latest by default.
>>>>>>> f85b78dd
```
BACKEND_IMAGE_TAG=latest
RQ_WORKER_IMAGE_TAG=latest
WATCH_IMAGE_TAG=latest
```
2. Run `npm run electron-dev` to start Electron app locally. It will start the Docker containers to run the necessary backend parts.

To package the Electron app, run `npm run electron-package`. The `dist` folder will hold the generated artifacts.

# CD

Currently there are two CD workflows.
1. [Base image CD](.github/workflows/cd_image.yaml): Builds and pushes the base image used in [the docker files](./docker).
2. [CD](.github/workflows/cd.yaml): Runsi if a version tag is added. It builds packages, creates executables and creates github release with those artifacts.

<<<<<<< HEAD
#### Using CD to build executables
=======
## Using CD to build executables
>>>>>>> f85b78dd

The CD workflow is triggered when any change is pushed to any tag. So, to trigger it,

1. Tag a commit with v*.. pattern. For example : `git tag v0.1.1`
2. push the commit and tag : `git push && git push --tags`
3. The CD workflow will then run, generate artifacts and create draft release with those artifacts.
4. Go to `https://github.com/flojoy-io/flojoy-desktop/releases` to check the new draft release.

# License and Copyright

Flojoy is released under the [AGPLv3 license](https://www.gnu.org/licenses/agpl-3.0.en.html). This is a copy-left license in the GPL family of licenses. As with all [OSI approved licenses](https://opensource.org/licenses/alphabetical), there are no restrictions on what code licensed under AGPLv3 can be used for. However, the requirements for what must be shared publicly are greater than for licenses that are more commonly used in the Python ecosystem like [Apache-2](https://opensource.org/licenses/Apache-2.0), [MIT](https://opensource.org/licenses/MIT), and [BSD-3](https://opensource.org/licenses/BSD-3-Clause).

The Flojoy copyright is owned by On-Scence Creative, and contributors are asked to sign a Contributor License Agreement (based on the Oracle CLA) that grants the company the non-exclusive right to re-license the contribution in the future. For example, the project could be re-licensed to one of the more permissive licenses above, or it could be dual licensed with a commercial license as a means to support the project.

If you might be interested in using Flojoy in a context where the AGPL license is prohibitive, [please get in touch](mailto:jack.parmer@proton.me).<|MERGE_RESOLUTION|>--- conflicted
+++ resolved
@@ -8,25 +8,10 @@
 
 # Flojoy Quickstart
 
+- [Run Flojoy with Docker](#run-flojoy-on-docker)
 - [Run Flojoy without Docker (Mac/Linux only)](#run-flojoy-without-docker-maclinux-only)
-- [Run Flojoy with Docker](#run-flojoy-on-docker-windows)
 
-## Run Flojoy without Docker (Mac/Linux only)
-
-1. Clone this repo
-2. Make sure that you have Python 3, Redis, and Node already installed. Please note that this project requires Python 3.
-3. `cd` into the project root
-4. Install the required python packages: `python3 -m pip install -U -r requirements.txt`
-5. Install npm packages: `npm install`
-6. Run `$ sh mac_startup.sh`
-
-   - If you have `virtualenv` installed you can provide the path to the virtualenv folder as follows `sh mac_start_up.sh -v venv2`
-   - You can provide optional argument `-r` which will shut down the existing redis server and spin up a fresh one
-   - If you have not installed npm packages manually, provide `-n` argument to install packages.
-   - If you have not installed python packages manually, provide `-p` argument to install required python packages. 
-   - Optionally you can provide port number followed by `-P` argument to run backend server on specific port.
-
-## Run Flojoy on Docker (Windows)
+## Run Flojoy on Docker
 
 1. Install Docker if you haven't already (https://docs.docker.com/get-docker/).
 2. Clone this project and `cd` into the project root in your CLI (such as Terminal for Mac or PowerShell for Windows).
@@ -47,14 +32,6 @@
 `docker logs --follow --tail="all" flojoy-desktop-{service-name}-1`
 You can also use the docker-desktop to control and check logs for the services.
 
-<<<<<<< HEAD
-# Running ElectronJS locally
-
-If you'd like to run Flojoy as an Electron app:
-
-1. Set the following env variables. These variables are used in the [docker-compose.yml file](docker-compose.yml) to set the image tags.
-Put any specific tag value if you need, or use the latest.
-=======
 ## Run Flojoy without Docker (Mac/Linux only)
 
 1. Clone this repo
@@ -76,7 +53,6 @@
 
 1. (Optional) Set the following env variables. These variables are used in the [docker-compose.yml file](docker-compose.yml) to set the image tags.
 Put any specific tag value if you need, otherwise Docker will use the latest by default.
->>>>>>> f85b78dd
 ```
 BACKEND_IMAGE_TAG=latest
 RQ_WORKER_IMAGE_TAG=latest
@@ -92,11 +68,7 @@
 1. [Base image CD](.github/workflows/cd_image.yaml): Builds and pushes the base image used in [the docker files](./docker).
 2. [CD](.github/workflows/cd.yaml): Runsi if a version tag is added. It builds packages, creates executables and creates github release with those artifacts.
 
-<<<<<<< HEAD
-#### Using CD to build executables
-=======
 ## Using CD to build executables
->>>>>>> f85b78dd
 
 The CD workflow is triggered when any change is pushed to any tag. So, to trigger it,
 
