--- conflicted
+++ resolved
@@ -23,11 +23,8 @@
 from FUNCTIONS.LOOPS import *
 from FUNCTIONS.CONDITIONALS import *
 from FUNCTIONS.TIMERS import *
-<<<<<<< HEAD
+from FUNCTIONS.SIGNAL_PROCESSING import *
 from FUNCTIONS.LOADERS import *
-=======
-from FUNCTIONS.SIGNAL_PROCESSING import *
->>>>>>> 851d4362
 
 stream = open('STATUS_CODES.yml', 'r')
 STATUS_CODES = yaml.safe_load(stream)
@@ -244,17 +241,10 @@
 
 
 def run(**kwargs):
-<<<<<<< HEAD
-    try:
-        fc = kwargs['fc']
-        my_job_id = kwargs['my_job_id']
-        jobset_id = kwargs['jobsetId']
-=======
     jobset_id = kwargs['jobsetId']
     try:
         fc = kwargs['fc']
         my_job_id = kwargs['my_job_id']
->>>>>>> 851d4362
         print('running flojoy for jobset id: ', jobset_id)
         all_jobs_key = "{}_ALL_JOBS".format(jobset_id)
         r_obj = get_redis_obj(jobset_id)
@@ -264,18 +254,11 @@
         if (cancel_existing_jobs):
             delete_all_running_jobs(all_jobs)
             r.delete(all_jobs_key)
-<<<<<<< HEAD
-        elems = fc['elements']
-
-        # Replicate the React Flow chart in Python's networkx
-        convert_reactflow_to_networkx = reactflow_to_networkx(elems)
-=======
         elems = fc['nodes']
         edges = fc['edges']
 
         # Replicate the React Flow chart in Python's networkx
         convert_reactflow_to_networkx = reactflow_to_networkx(elems, edges)
->>>>>>> 851d4362
 
         # get topological sorting from reactflow_to_networx function imported from flojoy package
         topological_sorting = list(
@@ -304,11 +287,7 @@
         print('\n')
         for node_serial in topological_sorting:
             print(node_serial, nodes_by_id[node_serial]
-<<<<<<< HEAD
-                ['cmd'], nodes_by_id[node_serial]['id'])
-=======
                   ['cmd'], nodes_by_id[node_serial]['id'])
->>>>>>> 851d4362
 
         while len(topological_sorting) != 0:
             node_serial = topological_sorting.pop(0)
@@ -386,13 +365,8 @@
                     direction = special_type_jobs['CONDITIONAL']['direction']
 
                     status = is_eligible_on_condition(node_serial=node_serial, direction=direction,
-<<<<<<< HEAD
-                                                    DG=DG, edge_info=edge_info, get_job_id=get_job_id, all_job_key=all_jobs_key,
-                                                    current_conditional = current_conditional)
-=======
                                                       DG=DG, edge_info=edge_info, get_job_id=get_job_id, all_job_key=all_jobs_key,
                                                       current_conditional = current_conditional)
->>>>>>> 851d4362
 
                     if not status:
                         continue
@@ -542,16 +516,6 @@
                 if len(list(DG.predecessors(node_serial))) == 0:
 
                     q.enqueue(func,
-<<<<<<< HEAD
-                            # TODO: have to understand why the SINE node is failing for few times then succeeds
-                            #   retry=Retry(max=3),
-                            job_timeout='3m',
-                            on_failure=report_failure,
-                            job_id=job_id,
-                            kwargs={'ctrls': ctrls, 'jobset_id': jobset_id,
-                                    'node_id': nodes_by_id[node_serial]['id']},
-                            result_ttl=500)
-=======
                               # TODO: have to understand why the SINE node is failing for few times then succeeds
                               #   retry=Retry(max=3),
                               job_timeout='3m',
@@ -560,7 +524,6 @@
                               kwargs={'ctrls': ctrls, 'jobset_id': jobset_id,
                                       'node_id': nodes_by_id[node_serial]['id']},
                               result_ttl=500)
->>>>>>> 851d4362
                     enqued_job_list.append(node_serial)
 
                 else:
@@ -569,17 +532,6 @@
                                                             r_obj=r_obj, all_jobs_key=all_jobs_key)
 
                     q.enqueue(func,
-<<<<<<< HEAD
-                            #   retry=Retry(max=3),
-                            job_timeout='3m',
-                            on_failure=report_failure,
-                            job_id=job_id,
-                            kwargs={'ctrls': ctrls,
-                                    'previous_job_ids': previous_job_ids,
-                                    'jobset_id': jobset_id, 'node_id': nodes_by_id[node_serial]['id']},
-                            depends_on=previous_job_ids,
-                            result_ttl=500)
-=======
                               #   retry=Retry(max=3),
                               job_timeout='3m',
                               on_failure=report_failure,
@@ -589,7 +541,6 @@
                                       'jobset_id': jobset_id, 'node_id': nodes_by_id[node_serial]['id']},
                               depends_on=previous_job_ids,
                               result_ttl=500)
->>>>>>> 851d4362
                     enqued_job_list.append(node_serial)
 
                     if cmd == 'LOOP' and current_loop == node_id and json.loads(redis_env)['SPECIAL_TYPE_JOBS'] == {}:
@@ -619,13 +570,8 @@
         r.lrem('{}_watch'.format(jobset_id), 1, my_job_id)
         return
     except Exception:
-<<<<<<< HEAD
-        print('Run failed: ', Exception, traceback.format_exc())
-        raise Exception
-=======
         send_to_socket({
             'jobsetId': jobset_id,
             'SYSTEM_STATUS': 'Failed to run Flowchart script on worker... ',
         })
-        print('Watch.py run error: ', Exception, traceback.format_exc())
->>>>>>> 851d4362
+        print('Watch.py run error: ', Exception, traceback.format_exc())