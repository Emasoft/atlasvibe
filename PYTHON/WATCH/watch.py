--- conflicted
+++ resolved
@@ -23,11 +23,8 @@
 from FUNCTIONS.LOOPS import *
 from FUNCTIONS.CONDITIONALS import *
 from FUNCTIONS.TIMERS import *
-<<<<<<< HEAD
 from FUNCTIONS.ARRAY_AND_MATRIX import *
-=======
 from FUNCTIONS.SIGNAL_PROCESSING import *
->>>>>>> 851d4362
 
 stream = open('STATUS_CODES.yml', 'r')
 STATUS_CODES = yaml.safe_load(stream)
