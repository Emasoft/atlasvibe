--- conflicted
+++ resolved
@@ -5,6 +5,7 @@
 from redis import Redis
 from rq import Queue, Retry
 from rq.job import Job
+import traceback
 
 import warnings
 import matplotlib.cbook
@@ -114,16 +115,12 @@
 for n in topological_sorting:
     job_id = jid(n)
     nd = nodes_by_id[n]
-<<<<<<< HEAD
     # TODO have to investigate if and why this fails sometime
     # best is to remove this try catch, so we will have to come back to it soon
     try:
         job = Job.fetch(job_id, connection=r)
-    except e:
-        print(e)
-=======
-    job = Job.fetch(job_id, connection=r)
->>>>>>> d73d7a55
+    except Exception:
+        print(traceback.format_exc())
     job_status, redis_payload, attempt_count = None, None, 0
     while True: # or change it to wait for maximum amount of time, then we can declare job timed out
         time.sleep(0.5)
