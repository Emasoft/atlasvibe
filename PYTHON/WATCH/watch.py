from joyflo import reactflow_to_networkx
import sys
import os
import json
import yaml
from redis import Redis
from rq import Queue
from rq.job import Job
import traceback
import warnings
import matplotlib.cbook
import requests
from dotenv import dotenv_values

warnings.filterwarnings("ignore", category=matplotlib.cbook.mplDeprecation)

dir_path = os.path.dirname(os.path.realpath(__file__))
sys.path.append(os.path.abspath(os.path.join(dir_path, os.pardir)))

from FUNCTIONS.VISORS import *
from FUNCTIONS.TRANSFORMERS import *
from FUNCTIONS.SIMULATIONS import *
from FUNCTIONS.LOOPS import *
from FUNCTIONS.CONDITIONALS import *
from FUNCTIONS.TIMERS import *

stream = open('STATUS_CODES.yml', 'r')
STATUS_CODES = yaml.safe_load(stream)

REDIS_HOST = os.environ.get('REDIS_HOST', 'localhost')
REDIS_PORT = os.environ.get('REDIS_PORT', 6379)

r = Redis(host=REDIS_HOST, port=REDIS_PORT)
q = Queue('flojoy', connection=r)


def get_port():
    try:
        p = dotenv_values('.env')['REACT_APP_BACKEND_PORT']
    except:
        p = '8000'
    return p


port = get_port()


def send_to_socket(data):
    requests.post('http://localhost:'+port +
                  '/worker_response', json=json.dumps(data))


def dump(data):
    return json.dumps(data)


def get_redis_obj(id):
    get_obj = r.get(id)
    parse_obj = json.loads(get_obj) if get_obj is not None else {}
    return parse_obj


def get_job_id(job_key: str, redis_key: str) -> str | None:
    try:
        all_jobs = get_redis_obj(redis_key)
        job_id = all_jobs[job_key]
    except Exception:
        print("Job Id doesn't exist", Exception, traceback.format_exc())
        return None
    return job_id


def report_failure(job, connection, type, value, traceback):
    print(job, connection, type, value, traceback)


def get_loop_status(r_obj, loop_info=False):
    special_type_jobs = r_obj['SPECIAL_TYPE_JOBS'] if 'SPECIAL_TYPE_JOBS' in r_obj else {
    }
    loop_status = len(special_type_jobs) and \
        len(special_type_jobs['LOOP']
            ) if 'LOOP' in special_type_jobs else False
    current_iteration = 0
    initial_value = 0
    loop_ongoing = False
    if loop_status:
        loop_ongoing = special_type_jobs['LOOP']['status'] == 'ongoing' if (
            loop_status and 'status' in special_type_jobs['LOOP']) else False
        loop_finished = special_type_jobs['LOOP']['status'] == 'finished' if (
            loop_status and 'status' in special_type_jobs['LOOP']) else False
        if loop_ongoing or loop_finished:
            current_iteration = special_type_jobs['LOOP']['params']['current_iteration']
            initial_value = special_type_jobs['LOOP']['params']['initial_value']
    if not loop_info:
        return loop_ongoing
    return loop_status, current_iteration, initial_value


def check_loop_type(node_serial, cmd, node_id, current_loop_id, edge_info, DG):
    is_part_of_loop, is_part_of_loop_body, is_part_of_loop_end = False, False, False

    if len(list(DG.predecessors(node_serial))) == 0:
        return is_part_of_loop, not is_part_of_loop_body, is_part_of_loop_end

    if cmd == "LOOP" and current_loop_id == node_id:
        return True, True, False

    for value in edge_info[node_id]:

        for key, val in value.items():

            if key == 'source' and 'LOOP' in val:
                if val == current_loop_id:
                    is_part_of_loop = True

            if key == 'sourceHandle':
                if val == 'body':
                    is_part_of_loop_body = True
                if val == 'end':
                    is_part_of_loop_end = True

    return is_part_of_loop, is_part_of_loop_body, is_part_of_loop_end


def check_if_default_node_part_of_loop(node_serial, enqued_job_list, r_obj, DG):
    loop_status = get_loop_status(r_obj)
    is_eligible_to_enqueue = True
    for p in DG.predecessors(node_serial):
        if p not in enqued_job_list:
            return loop_status, not is_eligible_to_enqueue  # must wait for next cycle
    return loop_status, is_eligible_to_enqueue


def is_eligible_on_condition(node_serial, direction, DG, edge_info, get_job_id, all_job_key,current_conditional):
    id = DG.nodes[node_serial]['id']
    if len(list(DG.predecessors(node_serial))) == 1:
        p = list(DG.predecessors(node_serial))[0]
        prev_cmd = DG.nodes[p]['cmd']
        pred_id = DG.nodes[p]['id']
        if prev_cmd == 'CONDITIONAL':
            if current_conditional != pred_id:
                return False
            edge_label = edge_info[id][0]['sourceHandle']
            if edge_label != 'default':
                if edge_label.lower() != str(direction).lower():
                    return False
            return True
    # fetch previous job_ids
    for p in DG.predecessors(node_serial):
        pred_id = DG.nodes[p]['id']
        prev_cmd = DG.nodes[p]['cmd']
        prev_job_id = get_job_id(job_key="{}{}".format(
            prev_cmd, pred_id), redis_key=all_job_key)
        if prev_job_id == None:
            return False
        try:
            job = Job.fetch(prev_job_id, connection=r)
            if prev_cmd == 'CONDITIONAL':
                if current_conditional != pred_id:
                    return False
                for value in edge_info[id]:
                    if value['source'] == pred_id:
                        edge_label = value['sourceHandle']
                        if edge_label != 'default':
                            if edge_label.lower() != str(direction).lower():
                                return False
        except:
            return False
    return True


def get_previous_job_ids(cmd, node_serial, loop_nodes, node_id, r_obj, nodes_by_id, DG, get_job_id, all_jobs_key):

    loop_status, current_iteration, initial_value = get_loop_status(
        r_obj, loop_info=True)

    previous_job_ids = []

    if cmd == 'LOOP':

        if loop_status and current_iteration != initial_value:

            '''
                Remove all predecessors and enqueue only conditional node job_id
            '''

            for node_id in loop_nodes:
                id = nodes_by_id[node_id]['id']
                if 'CONDITIONAL' in id:
                    prev_cmd = DG.nodes[node_id]['cmd']
                    prev_job_id = get_job_id(
                        job_key=prev_cmd+id, redis_key=all_jobs_key)
                    previous_job_ids.append(prev_job_id)
                    return previous_job_ids

    if cmd == 'CONDITIONAL' and len(loop_nodes) > 0:
        for p in DG.predecessors(node_serial):
            id = nodes_by_id[p]['id']
            prev_cmd = DG.nodes[p]['cmd']
            if prev_cmd == 'LOOP':
                continue
            prev_job_id = get_job_id(
                job_key=prev_cmd+id, redis_key=all_jobs_key)

            previous_job_ids.append(prev_job_id)
        return previous_job_ids

    for p in DG.predecessors(node_serial):
        prev_cmd = DG.nodes[p]['cmd']
        id = DG.nodes[p]['id']
        prev_job_id = get_job_id(
            job_key=prev_cmd+id, redis_key=all_jobs_key)
        previous_job_ids.append(prev_job_id)
    return previous_job_ids


def check_pred_exist_in_current_queue(current_queue, enqued_job_list, node_serial, DG):

    for p in DG.predecessors(node_serial):
        if (p not in current_queue) and (p not in enqued_job_list):
            return False
    return True


def delete_all_running_jobs(all_jobs):
    if all_jobs:
        for key in all_jobs.keys():
            try:
                job = Job.fetch(all_jobs[key], connection=r)
            except Exception:
                print(' Failed to cancel job: ', all_jobs[key])
                print(Exception, traceback.format_exc())
                return True
            if job is not None:
                print('Deleting job: ', job.get_id())
                job.delete()
        print("JOB DELETE OK")


def run(**kwargs):
    fc = kwargs['fc']
    my_job_id = kwargs['my_job_id']
    jobset_id = kwargs['jobsetId']
    print('running flojoy for jobset id: ', jobset_id)
    all_jobs_key = "{}_ALL_JOBS".format(jobset_id)
    r_obj = get_redis_obj(jobset_id)
    r.delete('{}_ALL_NODES'.format(jobset_id))
    all_jobs = get_redis_obj(all_jobs_key)
    cancel_existing_jobs = kwargs['cancel_existing_jobs']
    if (cancel_existing_jobs):
        delete_all_running_jobs(all_jobs)
        r.delete(all_jobs_key)
    elems = fc['elements']

    # Replicate the React Flow chart in Python's networkx
    convert_reactflow_to_networkx = reactflow_to_networkx(elems)

    # get topological sorting from reactflow_to_networx function imported from flojoy package
    topological_sorting = list(
        convert_reactflow_to_networkx['topological_sort'])

    nodes_by_id = convert_reactflow_to_networkx['getNode']()

    DG = convert_reactflow_to_networkx['DG']

    edge_info = convert_reactflow_to_networkx['edgeInfo']

    '''
        TODO Fixing the child children node, whether they are eligible to enqueue or not
    '''

    loop_nodes = []
    enqued_job_list = []
    current_loop = ""
    redis_env = ""
    current_conditional = ""

    r.set(jobset_id, dump({}))

    print('\n')
    print('All Nodes in topological sorting:')
    print('\n')
    for node_serial in topological_sorting:
        print(node_serial, nodes_by_id[node_serial]
              ['cmd'], nodes_by_id[node_serial]['id'])

    while len(topological_sorting) != 0:
        node_serial = topological_sorting.pop(0)
        cmd = nodes_by_id[node_serial]['cmd']
        func = getattr(globals()[cmd], cmd)
        ctrls = nodes_by_id[node_serial]['ctrls']
        node_id = nodes_by_id[node_serial]['id']
        job_id = node_id  # 'JOB_' + cmd + '_' + uuid.uuid1().__str__()
        s = ' '.join([STATUS_CODES['JOB_IN_RQ'], cmd.upper()])
        r_obj = get_redis_obj(jobset_id)
<<<<<<< HEAD

        '''
            Check for if there's ALL_JOBS keyword
        '''

        prev_jobs = r_obj['ALL_JOBS'] if 'ALL_JOBS' in r_obj else {}
=======
        prev_jobs = get_redis_obj(all_jobs_key)
>>>>>>> c8c12cbd

        '''
            Check for if there's a speical type JOBS
        '''

        special_type_jobs = r_obj['SPECIAL_TYPE_JOBS'] if 'SPECIAL_TYPE_JOBS' in r_obj else {
        }

        is_eligible_to_enqueue = False

        if len(special_type_jobs):

            # check for if its a LOOP JOBS & CURRENTLY ONGOING

            if 'LOOP' in special_type_jobs:

                if cmd == 'LOOP' and node_id != current_loop:
                    topological_sorting.append(node_serial)
                    continue

                if cmd != 'CONDITIONAL':

                    redis_env = dump({
                        **r_obj, 'SYSTEM_STATUS': s,
                        'SPECIAL_TYPE_JOBS': {
                            **special_type_jobs,
                        }
                    })
                else:
                    check_inputs = True if len(
                        nodes_by_id[node_serial]['inputs']) else False

                    if check_inputs:
                        redis_env = dump({
                            **r_obj, 'SYSTEM_STATUS': s,
                            'SPECIAL_TYPE_JOBS': {
                                **special_type_jobs,
                                'CONDITIONAL': {
                                    "direction": True
                                }
                            }
                        })
                        current_conditional = node_id
                    else:
                        redis_env = dump({
                            **r_obj, 'SYSTEM_STATUS': s,
                            'SPECIAL_TYPE_JOBS': {
                                **special_type_jobs,
                            }
                        })

                if len(special_type_jobs['LOOP']) and special_type_jobs['LOOP']['status'] == 'ongoing':

                    if cmd == 'LOOP':
                        topological_sorting = loop_nodes[1:] + \
                            [loop_nodes[0]] + topological_sorting
                else:
                    redis_env = dump({
                        **r_obj, 'SYSTEM_STATUS': s,
                        'SPECIAL_TYPE_JOBS': {}
                    })

            if 'CONDITIONAL' in special_type_jobs:
                direction = special_type_jobs['CONDITIONAL']['direction']

                status = is_eligible_on_condition(node_serial=node_serial, direction=direction,
                                                  DG=DG, edge_info=edge_info, get_job_id=get_job_id, all_job_key=all_jobs_key,
                                                  current_conditional = current_conditional)

                if not status:
                    continue

                if cmd == 'LOOP':

                    intial_value = cmd+"_"+nodes_by_id[node_serial]['label']+"_initial_count"
                    total_iteration = cmd + "_"+nodes_by_id[node_serial]['label']+"_iteration_count"
                    step = cmd + "_"+ nodes_by_id[node_serial]['label']+"_step"

                    loop_jobs = {
                        "status": "ongoing",
                        "is_loop_body_execution_finished": False,
                        "params": {
                            "initial_value": int(ctrls[intial_value]['value']),
                            "total_iterations": int(ctrls[total_iteration]["value"]),
                            "current_iteration": int(ctrls[intial_value]['value']),
                            "step": int(ctrls[step]['value'])
                        }
                    }

                    redis_env = dump({
                        **r_obj, 'SYSTEM_STATUS': s,
                        'SPECIAL_TYPE_JOBS': {
                            # **special_type_jobs,
                            'LOOP': loop_jobs
                        }
                    })

                    current_loop = node_id
                    topological_sorting.append(node_serial)

                elif cmd =='CONDITIONAL':
                    check_inputs = True if len(
                        nodes_by_id[node_serial]['inputs']) else False

                    if check_inputs:
                        redis_env = dump({
                            **r_obj, 'SYSTEM_STATUS': s,
                            'SPECIAL_TYPE_JOBS': {
                                **special_type_jobs,
                                'CONDITIONAL': {
                                    "direction": True
                                }
                            }
                        })
                        current_conditional = node_id
                    else:
                        redis_env = dump({
                            **r_obj, 'SYSTEM_STATUS': s,
                            'SPECIAL_TYPE_JOBS': {
                                **special_type_jobs,
                            }
                        })
                else:
                    redis_env = dump({
                        **r_obj, 'SYSTEM_STATUS': s,
                        'SPECIAL_TYPE_JOBS': {
                            **special_type_jobs
                        }
                    })

        else:
            if cmd == 'LOOP':

                intial_value = cmd+"_"+nodes_by_id[node_serial]['label']+"_initial_count"
                total_iteration = cmd + "_"+nodes_by_id[node_serial]['label']+"_iteration_count"
                step = cmd + "_"+ nodes_by_id[node_serial]['label']+"_step"

                loop_jobs = {
                    "status": "ongoing",
                    "is_loop_body_execution_finished": False,
                    "params": {
                        "initial_value": int(ctrls[intial_value]['value']),
                        "total_iterations": int(ctrls[total_iteration]["value"]),
                        "current_iteration": int(ctrls[intial_value]['value']),
                        "step": int(ctrls[step]['value'])
                    }
                }

                redis_env = dump({
                    **r_obj, 'SYSTEM_STATUS': s,
                    'SPECIAL_TYPE_JOBS': {
                        **special_type_jobs,
                        'LOOP': loop_jobs
                    }
                })

                current_loop = node_id
                topological_sorting.append(node_serial)

            elif cmd == 'CONDITIONAL':
                conditional_jobs = {
                    "direction": True
                }

                redis_env = dump({
                    **r_obj, 'SYSTEM_STATUS': s,
                    'SPECIAL_TYPE_JOBS': {
                        **special_type_jobs,
                        'CONDITIONAL': conditional_jobs
                    }
                })
                current_conditional = node_id
            else:
                redis_env = dump({
                    **r_obj, 'SYSTEM_STATUS': s,
                    "SPECIAL_TYPE_JOBS": {
                        **special_type_jobs
                    }
                })

        is_part_of_loop, is_part_of_loop_body, is_part_of_loop_end = check_loop_type(
            node_serial, cmd, node_id, current_loop, edge_info, DG)

        if is_part_of_loop:

            if is_part_of_loop_body:
                is_eligible_to_enqueue = True

                loop_nodes.append(
                    node_serial) if node_serial not in loop_nodes and is_part_of_loop_body else node_serial

            elif is_part_of_loop_end:

                if cmd == 'LOOP' and ('LOOP' not in special_type_jobs):
                    is_eligible_to_enqueue = True
                    loop_nodes = []

                elif len(special_type_jobs) == 0:
                    is_eligible_to_enqueue = True
                    loop_nodes = []

        else:
            is_loop_ongoing, is_eligible_to_enqueue = check_if_default_node_part_of_loop(
                node_serial, enqued_job_list, r_obj, DG)

            if is_loop_ongoing and is_eligible_to_enqueue:
                loop_nodes.append(
                    node_serial) if node_serial not in loop_nodes else node_serial

        # if(node_id == 'LOOP-605473d1-492e-47e4-a4de-13be789a79dc'):
        #     break

        if is_eligible_to_enqueue:
            '''Enqueue'''
            print(r_obj)
            if len(list(DG.predecessors(node_serial))) == 0:

                q.enqueue(func,
                          # TODO: have to understand why the SINE node is failing for few times then succeeds
                          #   retry=Retry(max=3),
                          job_timeout='3m',
                          on_failure=report_failure,
                          job_id=job_id,
                          kwargs={'ctrls': ctrls, 'jobset_id': jobset_id,
                                  'node_id': nodes_by_id[node_serial]['id']},
                          result_ttl=500)
                enqued_job_list.append(node_serial)

            else:
                previous_job_ids = get_previous_job_ids(cmd=cmd, DG=DG, get_job_id=get_job_id, loop_nodes=loop_nodes,
                                                        node_id=node_id, node_serial=node_serial, nodes_by_id=nodes_by_id,
                                                        r_obj=r_obj, all_jobs_key=all_jobs_key)

                q.enqueue(func,
                          #   retry=Retry(max=3),
                          job_timeout='3m',
                          on_failure=report_failure,
                          job_id=job_id,
                          kwargs={'ctrls': ctrls,
                                  'previous_job_ids': previous_job_ids,
                                  'jobset_id': jobset_id, 'node_id': nodes_by_id[node_serial]['id']},
                          depends_on=previous_job_ids,
                          result_ttl=500)
                enqued_job_list.append(node_serial)

                if cmd == 'LOOP' and current_loop == node_id and json.loads(redis_env)['SPECIAL_TYPE_JOBS'] == {}:
                    loop_nodes = []
                # time.sleep(3)

                # if (node_id == 'LOOP-605473d1-492e-47e4-a4de-13be789a79dc'):
                #     break

            r.set(jobset_id, redis_env)
            r.set(all_jobs_key, dump({
                **prev_jobs, str(cmd)+str(node_id): job_id
            }))
            r.lpush('{}_ALL_NODES'.format(jobset_id), node_id)
            if cmd == 'CONDITIONAL':
                # if is_part_of_loop:
                while True:
                    job = Job.fetch(job_id, connection=r)
                    if job.get_status() == 'finished':
                        break
        else:
            check = check_pred_exist_in_current_queue(
                topological_sorting, enqued_job_list, node_serial, DG)

            if check:
                topological_sorting.append(node_serial)
    r.lrem('{}_watch'.format(jobset_id), 1, my_job_id)
    return<|MERGE_RESOLUTION|>--- conflicted
+++ resolved
@@ -293,16 +293,7 @@
         job_id = node_id  # 'JOB_' + cmd + '_' + uuid.uuid1().__str__()
         s = ' '.join([STATUS_CODES['JOB_IN_RQ'], cmd.upper()])
         r_obj = get_redis_obj(jobset_id)
-<<<<<<< HEAD
-
-        '''
-            Check for if there's ALL_JOBS keyword
-        '''
-
-        prev_jobs = r_obj['ALL_JOBS'] if 'ALL_JOBS' in r_obj else {}
-=======
         prev_jobs = get_redis_obj(all_jobs_key)
->>>>>>> c8c12cbd
 
         '''
             Check for if there's a speical type JOBS
