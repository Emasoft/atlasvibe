--- conflicted
+++ resolved
@@ -47,7 +47,7 @@
         requests.post('http://{}:{}/worker_response'.format(BACKEND_HOST, port), json=json.dumps(data))
     except Exception:
             print('Sending to socket failed: ', Exception, traceback.format_exc())
-            raise                          
+            raise
 
 
 def dump(data):
@@ -94,7 +94,7 @@
 
     def report_failure(job, connection, type, value, traceback):
         print(job, connection, type, value, traceback)
-    
+
     try:
         for n in topological_sorting:
             cmd = nodes_by_id[n]['cmd']
@@ -114,13 +114,7 @@
                 'SYSTEM_STATUS': s,
                 'jobsetId': jobset_id
             })
-<<<<<<< HEAD
-            r.rpush(jobset_id+'_ALL_NODES', cmd.upper())
-
-            # print(r.lrange(jobset_id,0,-1))
-=======
             r.rpush(jobset_id+'_ALL_NODES', job_id)
->>>>>>> ff51d120
             if len(list(DG.predecessors(n))) == 0:
                 q.enqueue(func,
                         # TODO: have to understand why the SINE node is failing for few times then succeeds
