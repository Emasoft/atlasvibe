import numpy as np
from joyflo import flojoy, DataContainer
from scipy import signal

@flojoy
def SINE(v, params):
    valid_waveforms = ["sine", "square", "triangle", "sawtooth"]
    print(' sine params: ', params)
    x = None
    if v.__len__() > 0:
        x = v[0].y

    waveform = params['waveform']
    A = int(params['amplitude'])
    F = int(params['frequency'])
    Y0 =int( params['offset'])
    if waveform not in valid_waveforms:
        waveform = valid_waveforms[0]
        print('invalid waveform passed as param, using default:', waveform)

    if waveform == 'sine':
        y = Y0 + A * np.sin(np.radians(2 * np.pi * F) * x)
    elif waveform == 'square':
        y = Y0 + A * signal.square(2 * np.pi * F * x / 10)
    elif waveform == 'triangle':
        y = Y0 + A * signal.sawtooth(2 * np.pi * F * x / 10, 0.5)
    elif waveform == 'sawtooth':
        y = Y0 + A * signal.sawtooth(2 * np.pi * F / 10 * x)
<<<<<<< HEAD

    return VectorXY(x = x, y = y)
=======
    
    return DataContainer(x = x, y = y)
>>>>>>> 5f75219c
<|MERGE_RESOLUTION|>--- conflicted
+++ resolved
@@ -26,10 +26,5 @@
         y = Y0 + A * signal.sawtooth(2 * np.pi * F * x / 10, 0.5)
     elif waveform == 'sawtooth':
         y = Y0 + A * signal.sawtooth(2 * np.pi * F / 10 * x)
-<<<<<<< HEAD
 
-    return VectorXY(x = x, y = y)
-=======
-    
-    return DataContainer(x = x, y = y)
->>>>>>> 5f75219c
+    return DataContainer(x = x, y = y)