--- conflicted
+++ resolved
@@ -9,21 +9,11 @@
     if v.__len__() > 0:
         x = v[0].y
         y = np.full(len(x), float(params['constant']))
-<<<<<<< HEAD
-        return VectorXY(x = x, y = y)
+        return DataContainer(x = x, y = y)
 
-=======
-        return DataContainer(x = x, y = y)
-        
->>>>>>> 5f75219c
     x = list()
     for i in range(1000):
         x.append(i)
     y = np.full(1000, float(params['constant']))
-<<<<<<< HEAD
 
-    return VectorXY(x = x, y = y)
-=======
-    
-    return DataContainer(x = x, y = y)
->>>>>>> 5f75219c
+    return DataContainer(x = x, y = y)