import numpy as np
from joyflo import flojoy, VectorXY

def CONSTANT(v, params):
    print('running constant in python program...',)
    # ''' Generates a single x-y vector of numeric (floating point) constants'''

<<<<<<< HEAD
    if v.__len__() > 0:
        x = v[0].x
=======
    if 'previous_job_ids' in kwargs:
        previous_job_results = fetch_inputs(kwargs['previous_job_ids'])
    
    if 'ctrls' in kwargs:
        ctrls = kwargs['ctrls']
    else:
        ctrls = {}

    for key, input in ctrls.items():
        paramName = input['param']
        if paramName in params:
            params[paramName] = input['value']

    if previous_job_results.__len__() > 0:
        xy0 = previous_job_results[0]
        x = xy0['x0']
>>>>>>> d73d7a55
        y = np.full(len(x), float(params['constant']))
        return {'x0':x, 'y0':y}
        
    x = list()
    for i in range(1000):
        x.append(i)
    y = np.full(1000, float(params['constant']))
    
    return VectorXY(x = x, y = y)<|MERGE_RESOLUTION|>--- conflicted
+++ resolved
@@ -5,27 +5,8 @@
     print('running constant in python program...',)
     # ''' Generates a single x-y vector of numeric (floating point) constants'''
 
-<<<<<<< HEAD
     if v.__len__() > 0:
         x = v[0].x
-=======
-    if 'previous_job_ids' in kwargs:
-        previous_job_results = fetch_inputs(kwargs['previous_job_ids'])
-    
-    if 'ctrls' in kwargs:
-        ctrls = kwargs['ctrls']
-    else:
-        ctrls = {}
-
-    for key, input in ctrls.items():
-        paramName = input['param']
-        if paramName in params:
-            params[paramName] = input['value']
-
-    if previous_job_results.__len__() > 0:
-        xy0 = previous_job_results[0]
-        x = xy0['x0']
->>>>>>> d73d7a55
         y = np.full(len(x), float(params['constant']))
         return {'x0':x, 'y0':y}
         
