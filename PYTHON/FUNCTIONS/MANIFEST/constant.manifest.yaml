--- conflicted
+++ resolved
@@ -1,19 +1,7 @@
 COMMAND:
   - {
-<<<<<<< HEAD
-      name: 'Constant',
-      key: 'CONSTANT',
-      type: 'GENERATOR',
-      parameters: { 
-        constant: { 
-          type: 'float',
-          default: 3 
-        } 
-      }
-=======
       name: "Constant",
       key: "CONSTANT",
       type: "SIMULATION",
       parameters: { constant: { type: "float", default: '3' } },
->>>>>>> 15cced02
     }