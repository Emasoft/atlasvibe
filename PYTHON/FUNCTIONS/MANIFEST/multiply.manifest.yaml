COMMAND:
  - {
      name: "Multiply",
      key: "MULTIPLY",
<<<<<<< HEAD
      type: "TRANSFORMER",
      inputs: [{ name: "x1", id: "multiply_x1" }],
=======
      type: "ARITHMETIC",
      inputs: [{ name: "y", id: "multiply_y" }],
>>>>>>> 15cced02
    }<|MERGE_RESOLUTION|>--- conflicted
+++ resolved
@@ -2,11 +2,6 @@
   - {
       name: "Multiply",
       key: "MULTIPLY",
-<<<<<<< HEAD
-      type: "TRANSFORMER",
-      inputs: [{ name: "x1", id: "multiply_x1" }],
-=======
       type: "ARITHMETIC",
       inputs: [{ name: "y", id: "multiply_y" }],
->>>>>>> 15cced02
     }