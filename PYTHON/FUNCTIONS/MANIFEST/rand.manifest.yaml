COMMAND:
<<<<<<< HEAD
  - {
      name: 'Random (Uniform)',
      key: 'RAND',
      type: 'GENERATOR'
    }
=======
  - { name: "Random (Uniform)", key: "RAND", type: "SIMULATION" }
>>>>>>> 15cced02
<|MERGE_RESOLUTION|>--- conflicted
+++ resolved
@@ -1,10 +1,2 @@
 COMMAND:
-<<<<<<< HEAD
-  - {
-      name: 'Random (Uniform)',
-      key: 'RAND',
-      type: 'GENERATOR'
-    }
-=======
-  - { name: "Random (Uniform)", key: "RAND", type: "SIMULATION" }
->>>>>>> 15cced02
+  - { name: "Random (Uniform)", key: "RAND", type: "SIMULATION" }