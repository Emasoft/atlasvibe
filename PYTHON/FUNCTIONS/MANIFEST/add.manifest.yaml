--- conflicted
+++ resolved
@@ -1,16 +1,2 @@
 COMMAND:
-<<<<<<< HEAD
-  - {
-      name: 'Add',
-      key: 'ADD',
-      type: 'TRANSFORMER',
-      inputs: [
-        {
-          name: 'x1',
-          id: 'add_x1' 
-        }
-      ]
-    }
-=======
-  - {name: 'Add', key: 'ADD', type: 'ARITHMETIC', inputs: [{ name: "y", id: "add_y" }]}
->>>>>>> 15cced02
+  - {name: 'Add', key: 'ADD', type: 'ARITHMETIC', inputs: [{ name: "y", id: "add_y" }]}