--- conflicted
+++ resolved
@@ -1,45 +1,4 @@
 COMMAND:
-<<<<<<< HEAD
-  - {
-      name: 'Sine Wave',
-      key: 'SINE', 
-      type: 'GENERATOR', 
-      parameters: {
-        frequency: {
-          type: 'float',
-          default: 1
-        },
-        offset: {
-          type: 'float',
-          default: 0
-        },
-        amplitude: {
-          type: 'float',
-          default: 1
-        },
-        waveform: {
-          type: select,
-          options: [
-            'sine',
-            'square',
-            'triangle',
-            'sawtooth'
-          ],
-          default: 'sine'
-        }
-      }
-    }
-  - {
-      name: 'Square Wave',
-      key: 'SQUARE',
-      type: 'GENERATOR'
-    }
-  - {
-      name: 'Sawtooth',
-      key: 'SAW',
-      type: 'GENERATOR'
-    }
-=======
   - { name: Sine Wave, key: SINE, type: SIMULATION, 
       parameters:
         {frequency: {type: float, default: 1},
@@ -48,5 +7,4 @@
         waveform: {type: select, options: [sine, square, triangle, sawtooth], default: sine}}
     }
   - {name: Square Wave, key: SQUARE, type: SIMULATION}
-  - {name: Sawtooth, key: SAW, type: SIMULATION}
->>>>>>> 15cced02
+  - {name: Sawtooth, key: SAW, type: SIMULATION}