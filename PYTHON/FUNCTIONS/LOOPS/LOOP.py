--- conflicted
+++ resolved
@@ -19,11 +19,8 @@
     x = v[0].x
     y = v[0].y
 
-<<<<<<< HEAD
-=======
 
 
->>>>>>> c8c12cbd
     if x is None:
         x = np.full(len(y),1)
 
