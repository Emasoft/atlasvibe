import numpy as np
from joyflo import flojoy, DataContainer

@flojoy
def ADD(v, params):
    ''' Add 2 input vectors and return the result '''
    x0 = [0]
    x1 = [0]

    print('Add - v:', v)
    
    if len(v) == 2:
        x0 = v[0].y
        x1 = v[1].y
        
    y = np.add(x0, x1)

<<<<<<< HEAD
    return DataContainer(x=x0, y=y)
=======
    return DataContainer(x = [a, b], y = y)
>>>>>>> ff51d120
<|MERGE_RESOLUTION|>--- conflicted
+++ resolved
@@ -15,8 +15,4 @@
         
     y = np.add(x0, x1)
 
-<<<<<<< HEAD
-    return DataContainer(x=x0, y=y)
-=======
-    return DataContainer(x = [a, b], y = y)
->>>>>>> ff51d120
+    return DataContainer(x = [a, b], y = y)