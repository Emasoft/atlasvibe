--- conflicted
+++ resolved
@@ -10,13 +10,8 @@
 
     if len(v) == 2:
         a = v[0].y
-<<<<<<< HEAD
         b = v[1]['y']
 
-=======
-        b = v[1].y
-        
->>>>>>> 501aba18
     y = np.add(a, b)
 
     return DataContainer(x = {'a':a, 'b':b}, y = y)