#!/bin/bash
alias venv="source $HOME/venv/bin/activate"
djangoPort=8000

helpFunction()
{
   echo ""
   echo "Usage: $0 -n -p -r -v venv-path"
   echo -r "shuts down existing redis server and spins up a fresh one"
   echo -v "path to a virtualenv"
   echo -n "installs npm packages"
   echo -p "installs python packages"
   exit 1 # Exit script after printing help
}

while getopts "rv:npP:" opt
do
   case "$opt" in
      P) djangoPort="$OPTARG";;
      p) initPythonPackages=true;;
      n) initNodePackages=true;;
      r) initRedis=true ;;
      v) venv="$OPTARG" ;;
      ?) helpFunction ;; # Print helpFunction in case parameter is non-existent
   esac
done

echo 'update ES6 status codes file...'
python3 -c 'import yaml, json; f=open("src/STATUS_CODES.json", "w"); f.write(json.dumps(yaml.safe_load(open("STATUS_CODES.yml").read()), indent=4)); f.close();'

echo 'create symlinks...'
ln STATUS_CODES.yml PYTHON/WATCH/
ln STATUS_CODES.yml src

echo 'jsonify python functions and write to JS-readable directory'
python3 jsonify_funk.py

echo 'generate manifest for python nodes to frontend'
python3 generate_manifest.py

if [ $initNodePackages ]
then 
   echo '-n flag provided'
   echo 'Node packages will be installed from package.json!'
   npm install
fi


if [ $initRedis ]
then
    echo 'shutting down any existing redis server and clearing redis memory...'
    npx ttab -t 'REDIS-CLI' redis-cli SHUTDOWN
    sleep 2
    redis-cli FLUSHALL
    sleep 2

    echo 'spining up a fresh redis server...'
    npx ttab -t 'REDIS' redis-server
    sleep 2 
fi

venvCmd=""
if [ ! -z "$venv" ]
then
   echo "virtualenv path is provided, will use: ${venv}";
   venvCmd="source ${venv}/bin/activate &&"
   echo "venv cmd: ${venvCmd}"
fi

<<<<<<< HEAD
if [ $initPythonPackages ]
then 
   echo '-p flag provided'
   echo 'Python packages will be installed from requirements.txt file!'
   npx ttab -t 'Python packages' "${venvCmd} pip install -r requirements.txt"
fi

=======
>>>>>>> 29ba29e5
CWD="$PWD"

FILE=$HOME/.flojoy/flojoy.yaml
if test -f "$FILE"; then
   touch $HOME/.flojoy/flojoy.yaml
   echo "PATH: $CWD" > $HOME/.flojoy/flojoy.yaml
   echo "$FILE exists."
else
   mkdir $HOME/.flojoy && touch $HOME/.flojoy/flojoy.yaml
   echo "PATH: $CWD" > $HOME/.flojoy/flojoy.yaml
   echo "directory ~/.flojoy/flojoy.yaml does not exists. Creating new directory with yaml file."
fi

echo 'starting redis worker for flojoy-watch'
npx ttab -t 'Flojoy-watch RQ Worker' "${venvCmd} export OBJC_DISABLE_INITIALIZE_FORK_SAFETY=YES && rq worker flojoy-watch"

echo 'starting redis worker for nodes...'
npx ttab -t 'RQ WORKER' "${venvCmd} cd PYTHON && export OBJC_DISABLE_INITIALIZE_FORK_SAFETY=YES && rq worker flojoy"

<<<<<<< HEAD
if lsof -Pi :$djangoPort -sTCP:LISTEN -t >/dev/null ; then
   djangoPort=$((djangoPort + 1))
   echo "A server is already running on $((djangoPort - 1)), starting Django server on port ${djangoPort}..."
   npx ttab -t 'Django' "${venvCmd} python3 write_port_to_env.py $djangoPort && python3 manage.py runserver ${djangoPort}"
else
   echo "starting django server on port ${djangoPort}..."
   npx ttab -t 'Django' "${venvCmd} python3 write_port_to_env.py $djangoPort && python3 manage.py runserver ${djangoPort}"
fi
=======
if [ $initPythonPackages ]
then
   echo '-p flag provided'
   echo 'Python packages will be installed from requirements.txt file!' 
   if lsof -Pi :$djangoPort -sTCP:LISTEN -t >/dev/null ; then
      djangoPort=$((djangoPort + 1))
      echo "A server is already running on $((djangoPort - 1)), starting Django server on port ${djangoPort}..."
      npx ttab -t 'Django' "${venvCmd} pip install -r requirements.txt && python3 write_port_to_env.py $djangoPort && python3 manage.py runserver ${djangoPort}"
   else
      echo "starting django server on port ${djangoPort}..."
      npx ttab -t 'Django' "${venvCmd} pip install -r requirements.txt && python3 write_port_to_env.py $djangoPort && python3 manage.py runserver ${djangoPort}"
   fi
else
   if lsof -Pi :$djangoPort -sTCP:LISTEN -t >/dev/null ; then
      djangoPort=$((djangoPort + 1))
      echo "A server is already running on $((djangoPort - 1)), starting Django server on port ${djangoPort}..."
      npx ttab -t 'Django' "${venvCmd} python3 write_port_to_env.py $djangoPort && python3 manage.py runserver ${djangoPort}"
   else
      echo "starting django server on port ${djangoPort}..."
      npx ttab -t 'Django' "${venvCmd} python3 write_port_to_env.py $djangoPort && python3 manage.py runserver ${djangoPort}"
   fi
fi


>>>>>>> 29ba29e5
sleep 1

echo 'starting react server...'
npx ttab -t 'REACT' "${venvCmd} npm start"<|MERGE_RESOLUTION|>--- conflicted
+++ resolved
@@ -67,16 +67,6 @@
    echo "venv cmd: ${venvCmd}"
 fi
 
-<<<<<<< HEAD
-if [ $initPythonPackages ]
-then 
-   echo '-p flag provided'
-   echo 'Python packages will be installed from requirements.txt file!'
-   npx ttab -t 'Python packages' "${venvCmd} pip install -r requirements.txt"
-fi
-
-=======
->>>>>>> 29ba29e5
 CWD="$PWD"
 
 FILE=$HOME/.flojoy/flojoy.yaml
@@ -96,16 +86,6 @@
 echo 'starting redis worker for nodes...'
 npx ttab -t 'RQ WORKER' "${venvCmd} cd PYTHON && export OBJC_DISABLE_INITIALIZE_FORK_SAFETY=YES && rq worker flojoy"
 
-<<<<<<< HEAD
-if lsof -Pi :$djangoPort -sTCP:LISTEN -t >/dev/null ; then
-   djangoPort=$((djangoPort + 1))
-   echo "A server is already running on $((djangoPort - 1)), starting Django server on port ${djangoPort}..."
-   npx ttab -t 'Django' "${venvCmd} python3 write_port_to_env.py $djangoPort && python3 manage.py runserver ${djangoPort}"
-else
-   echo "starting django server on port ${djangoPort}..."
-   npx ttab -t 'Django' "${venvCmd} python3 write_port_to_env.py $djangoPort && python3 manage.py runserver ${djangoPort}"
-fi
-=======
 if [ $initPythonPackages ]
 then
    echo '-p flag provided'
@@ -130,7 +110,6 @@
 fi
 
 
->>>>>>> 29ba29e5
 sleep 1
 
 echo 'starting react server...'
