--- conflicted
+++ resolved
@@ -1,24 +1,3 @@
-<<<<<<< HEAD
-# https://hub.docker.com/r/nikolaik/python-nodejs
-# FROM --platform=linux/amd64 flojoy-app-base-image
-# FROM onscene/flojoy-base:latest
-FROM syridit/flojoy-development:latest
-
-COPY requirements.txt requirements.txt
-RUN pip install -r requirements.txt
-
-
-COPY . .
-
-RUN sh yaml-script.sh
-RUN sh od-script.sh
-
-RUN cd PYTHON
-WORKDIR /PYTHON
-
-CMD [ "rq", "worker", "--url", "redis://redis:6379", "flojoy" ]
-# CMD [ "rq", "worker", "flojoy" ]
-=======
 FROM onscene/flojoy-base:latest
 # Set the working directory in the container
 WORKDIR /code
@@ -53,5 +32,4 @@
 WORKDIR /code/PYTHON
 
 # Run the command to start the RQ worker
-CMD ["rq", "worker", "flojoy", "--url", "redis://redis:6379"]
->>>>>>> 851d4362
+CMD ["rq", "worker", "flojoy", "--url", "redis://redis:6379"]